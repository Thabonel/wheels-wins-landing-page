--- conflicted
+++ resolved
@@ -1,10 +1,25 @@
 import React, { useState } from 'react';
-import AdminProtection from "@/components/admin/AdminProtection";
-import AdminHeader from "@/components/admin/AdminHeader";
-import AdminSidebar from "@/components/admin/AdminSidebar";
-import AdminContent from "@/components/admin/AdminContent";
-import AdminPamChat from "@/components/admin/AdminPamChat";
-import { useIsMobile } from "@/hooks/use-mobile";
+import { motion } from 'framer-motion';
+import {
+  Menu,
+  DropdownMenu,
+  DropdownMenuTrigger,
+  DropdownMenuContent,
+  DropdownMenuLabel,
+  DropdownMenuSeparator,
+  DropdownMenuItem,
+} from '@/components/ui/dropdown-menu';
+import { Avatar, AvatarImage, AvatarFallback } from '@/components/ui/avatar';
+import { Button } from '@/components/ui/button';
+import { BarChart2, Users, ShieldCheck, ShoppingBag, Bot, SettingsIcon, X, MessageSquare } from 'lucide-react';
+import AdminProtection from '@/components/admin/AdminProtection';
+import AdminHeader from '@/components/admin/AdminHeader';
+import AdminSidebar from '@/components/admin/AdminSidebar';
+import AdminContent from '@/components/admin/AdminContent';
+import AdminPamChat from '@/components/admin/AdminPamChat';
+import { useIsMobile } from '@/hooks/use-mobile';
+import { sidebarVariants } from '@/config/sidebarVariants';
+import PamAssistant from '@/components/admin/PamAssistant';
 
 const AdminDashboard: React.FC = () => {
   const [isSidebarOpen, setIsSidebarOpen] = useState(false);
@@ -12,55 +27,20 @@
   const [isPamChatOpen, setIsPamChatOpen] = useState(false);
   const isMobile = useIsMobile();
 
+  const renderContent = () => (
+    <AdminContent activeSection={activeSection} />
+  );
+
   return (
-<<<<<<< HEAD
     <AdminProtection>
       <div className="flex h-screen bg-gray-100 w-full overflow-hidden">
-        <AdminHeader 
-          isSidebarOpen={isSidebarOpen}
-          setIsSidebarOpen={setIsSidebarOpen}
-=======
-    <div className="flex h-screen bg-gray-100 w-full overflow-hidden">
-      {/* Mobile Top Bar - Only show menu button and user avatar */}
-      {isMobile && (
-        <header className="fixed top-0 left-0 right-0 bg-white shadow-sm z-30 h-14 flex items-center justify-between px-4">
-          <button onClick={() => setIsSidebarOpen(!isSidebarOpen)}>
-            <Menu className="h-6 w-6" />
-          </button>
-          <DropdownMenu modal={false}>
-            <DropdownMenuTrigger>
-              <Avatar className="h-8 w-8">
-                <AvatarImage src="https://github.com/shadcn.png" alt="@shadcn" />
-                <AvatarFallback>JP</AvatarFallback>
-              </Avatar>
-            </DropdownMenuTrigger>
-            <DropdownMenuContent align="end">
-              <DropdownMenuLabel>My Account</DropdownMenuLabel>
-              <DropdownMenuSeparator />
-              <DropdownMenuItem>Settings</DropdownMenuItem>
-              <DropdownMenuItem>Support</DropdownMenuItem>
-              <DropdownMenuSeparator />
-              <DropdownMenuItem>Logout</DropdownMenuItem>
-            </DropdownMenuContent>
-          </DropdownMenu>
-        </header>
-      )}
 
-      {/* Sidebar */}
-      <motion.aside
-        initial={false}
-        animate={isSidebarOpen || !isMobile ? 'open' : 'closed'}
-        variants={sidebarVariants}
-        className={`
-          fixed md:relative top-0 left-0 h-full w-64 bg-gray-800 text-white shadow-lg z-20
-          ${isMobile ? 'pt-14' : 'pt-0'}
-          ${!isMobile ? 'block' : ''}
-        `}
-      >
-        {/* Desktop header inside sidebar */}
-        {!isMobile && (
-          <div className="flex items-center justify-between p-4 border-b border-gray-700">
-            <h1 className="text-lg font-bold">Admin Panel</h1>
+        {/* Mobile Top Bar - Only show menu button and user avatar */}
+        {isMobile && (
+          <header className="fixed top-0 left-0 right-0 bg-white shadow-sm z-30 h-14 flex items-center justify-between px-4">
+            <button onClick={() => setIsSidebarOpen(!isSidebarOpen)}>
+              <Menu className="h-6 w-6" />
+            </button>
             <DropdownMenu modal={false}>
               <DropdownMenuTrigger>
                 <Avatar className="h-8 w-8">
@@ -77,163 +57,130 @@
                 <DropdownMenuItem>Logout</DropdownMenuItem>
               </DropdownMenuContent>
             </DropdownMenu>
-          </div>
+          </header>
         )}
 
-        <nav className="flex flex-col p-4 space-y-2 h-full overflow-y-auto">
-          <button
-            className={`flex items-center p-3 rounded-md text-left ${activeSection === 'Dashboard' ? 'bg-gray-700' : 'hover:bg-gray-700'}`}
-            onClick={() => {
-              setActiveSection('Dashboard');
-              if (isMobile) setIsSidebarOpen(false);
-            }}
-          >
-            <BarChart2 className="h-5 w-5 mr-3" />
-            <span>Metrics</span>
-          </button>
-          <button
-            className={`flex items-center p-3 rounded-md text-left ${activeSection === 'user-management' ? 'bg-gray-700' : 'hover:bg-gray-700'}`}
-            onClick={() => {
-              setActiveSection('user-management');
-              if (isMobile) setIsSidebarOpen(false);
-            }}
-          >
-            <Users className="h-5 w-5 mr-3" />
-            <span>User Management</span>
-          </button>
-          <button
-            className={`flex items-center p-3 rounded-md text-left ${activeSection === 'content-moderation' ? 'bg-gray-700' : 'hover:bg-gray-700'}`}
-            onClick={() => {
-              setActiveSection('content-moderation');
-              if (isMobile) setIsSidebarOpen(false);
-            }}
-          >
-            <ShieldCheck className="h-5 w-5 mr-3" />
-            <span>Content Moderation</span>
-          </button>
-          <button
-            className={`flex items-center p-3 rounded-md text-left ${activeSection === 'shop-management' ? 'bg-gray-700' : 'hover:bg-gray-700'}`}
-            onClick={() => {
-              setActiveSection('shop-management');
-              if (isMobile) setIsSidebarOpen(false);
-            }}
-          >
-            <ShoppingBag className="h-5 w-5 mr-3" />
-            <span>Shop Management</span>
-          </button>
-          <button
-            className={`flex items-center p-3 rounded-md text-left ${activeSection === 'Reports & Analytics' ? 'bg-gray-700' : 'hover:bg-gray-700'}`}
-            onClick={() => {
-              setActiveSection('Reports & Analytics');
-              if (isMobile) setIsSidebarOpen(false);
-            }}
-          >
-            <BarChart2 className="h-5 w-5 mr-3" />
-            <span>Reports & Analytics</span>
-          </button>
-          <button
-            className={`flex items-center p-3 rounded-md text-left ${activeSection === 'pam-analytics' ? 'bg-gray-700' : 'hover:bg-gray-700'}`}
-            onClick={() => {
-              setActiveSection('pam-analytics');
-              if (isMobile) setIsSidebarOpen(false);
-            }}
-          >
-            <Bot className="h-5 w-5 mr-3" />
-            <span>PAM Analytics</span>
-          </button>
-          <button
-            className={`flex items-center p-3 rounded-md text-left ${activeSection === 'Settings' ? 'bg-gray-700' : 'hover:bg-gray-700'}`}
-            onClick={() => {
-              setActiveSection('Settings');
-              if (isMobile) setIsSidebarOpen(false);
-            }}
-          >
-            <SettingsIcon className="h-5 w-5 mr-3" />
-            <span>Settings</span>
-          </button>
-        </nav>
-      </motion.aside>
+        {/* Sidebar */}
+        <motion.aside
+          initial={false}
+          animate={isSidebarOpen || !isMobile ? 'open' : 'closed'}
+          variants={sidebarVariants}
+          className={`
+            fixed md:relative top-0 left-0 h-full w-64 bg-gray-800 text-white shadow-lg z-20
+            ${isMobile ? 'pt-14' : 'pt-0'}
+            ${!isMobile ? 'block' : ''}
+          `}
+        >
+          {/* Desktop header inside sidebar */}
+          {!isMobile && (
+            <div className="flex items-center justify-between p-4 border-b border-gray-700">
+              <h1 className="text-lg font-bold">Admin Panel</h1>
+              <DropdownMenu modal={false}>
+                <DropdownMenuTrigger>
+                  <Avatar className="h-8 w-8">
+                    <AvatarImage src="https://github.com/shadcn.png" alt="@shadcn" />
+                    <AvatarFallback>JP</AvatarFallback>
+                  </Avatar>
+                </DropdownMenuTrigger>
+                <DropdownMenuContent align="end">
+                  <DropdownMenuLabel>My Account</DropdownMenuLabel>
+                  <DropdownMenuSeparator />
+                  <DropdownMenuItem>Settings</DropdownMenuItem>
+                  <DropdownMenuItem>Support</DropdownMenuItem>
+                  <DropdownMenuSeparator />
+                  <DropdownMenuItem>Logout</DropdownMenuItem>
+                </DropdownMenuContent>
+              </DropdownMenu>
+            </div>
+          )}
 
-      {/* Mobile Sidebar Overlay */}
-      {isMobile && isSidebarOpen && (
-        <div 
-          className="fixed inset-0 bg-black bg-opacity-50 z-10"
-          onClick={() => setIsSidebarOpen(false)}
->>>>>>> 3cc94071
-        />
+          <nav className="flex flex-col p-4 space-y-2 h-full overflow-y-auto">
+            {[
+              { key: 'Dashboard', icon: BarChart2, label: 'Metrics' },
+              { key: 'user-management', icon: Users, label: 'User Management' },
+              { key: 'content-moderation', icon: ShieldCheck, label: 'Content Moderation' },
+              { key: 'shop-management', icon: ShoppingBag, label: 'Shop Management' },
+              { key: 'Reports & Analytics', icon: BarChart2, label: 'Reports & Analytics' },
+              { key: 'pam-analytics', icon: Bot, label: 'PAM Analytics' },
+              { key: 'Settings', icon: SettingsIcon, label: 'Settings' },
+            ].map(({ key, icon: Icon, label }) => (
+              <button
+                key={key}
+                className={`flex items-center p-3 rounded-md text-left ${
+                  activeSection === key ? 'bg-gray-700' : 'hover:bg-gray-700'
+                }`}
+                onClick={() => {
+                  setActiveSection(key);
+                  if (isMobile) setIsSidebarOpen(false);
+                }}
+              >
+                <Icon className="h-5 w-5 mr-3" />
+                <span>{label}</span>
+              </button>
+            ))}
+          </nav>
+        </motion.aside>
 
-<<<<<<< HEAD
-        <AdminSidebar
-          isSidebarOpen={isSidebarOpen}
-          setIsSidebarOpen={setIsSidebarOpen}
-          activeSection={activeSection}
-          setActiveSection={setActiveSection}
-        />
+        {/* Mobile Sidebar Overlay */}
+        {isMobile && isSidebarOpen && (
+          <div
+            className="fixed inset-0 bg-black bg-opacity-50 z-10"
+            onClick={() => setIsSidebarOpen(false)}
+          />
+        )}
 
         {/* Main Content */}
-        <main className={`
-          flex-1 flex flex-col h-screen overflow-hidden
-          ${isMobile ? 'pt-14' : 'pt-16 md:ml-64'}
-        `}>
-          <div className="flex-1 p-4 overflow-y-auto">
-            <AdminContent activeSection={activeSection} />
+        <main
+          className={`
+            flex-1 flex flex-col h-screen overflow-hidden
+            ${isMobile ? 'pt-14' : 'md:ml-0'}
+          `}
+        >
+          <div className="flex-1 p-6 overflow-y-auto">
+            {renderContent()}
           </div>
         </main>
 
-        <AdminPamChat
-          isPamChatOpen={isPamChatOpen}
-          setIsPamChatOpen={setIsPamChatOpen}
-        />
+        {/* PAM Chat */}
+        <div className="fixed bottom-6 right-6 z-40">
+          {isPamChatOpen ? (
+            <div
+              className={`bg-white rounded-lg shadow-xl border border-gray-200 flex flex-col ${
+                isMobile ? 'fixed inset-4 max-h-[80vh]' : 'w-80 h-96'
+              }`}
+            >
+              <div className="flex items-center justify-between p-3 border-b border-gray-200 bg-blue-50 rounded-t-lg">
+                <div className="flex items-center gap-2">
+                  <Bot className="h-5 w-5 text-blue-600" />
+                  <span className="font-medium text-gray-900">PAM Assistant</span>
+                </div>
+                <Button
+                  variant="ghost"
+                  size="sm"
+                  onClick={() => setIsPamChatOpen(false)}
+                  className="h-6 w-6 p-0 hover:bg-gray-200"
+                >
+                  <X className="h-4 w-4" />
+                </Button>
+              </div>
+              <div className="flex-1 overflow-hidden">
+                <PamAssistant />
+              </div>
+            </div>
+          ) : (
+            <Button
+              onClick={() => setIsPamChatOpen(true)}
+              className={`rounded-full shadow-lg bg-blue-600 hover:bg-blue-700 text-white ${
+                isMobile ? 'h-12 w-12' : 'h-14 w-14'
+              }`}
+            >
+              <MessageSquare className={isMobile ? 'h-5 w-5' : 'h-6 w-6'} />
+            </Button>
+          )}
+        </div>
+
       </div>
     </AdminProtection>
-=======
-      {/* Main Content - Now flush left against sidebar */}
-      <main className={`
-        flex-1 flex flex-col h-screen overflow-hidden
-        ${isMobile ? 'pt-14' : 'md:ml-0'}
-      `}>
-        <div className="flex-1 p-6 overflow-y-auto">
-          {renderContent()}
-        </div>
-      </main>
-
-      {/* PAM Chat - Positioned fixed on the right side */}
-      <div className="fixed bottom-6 right-6 z-40">
-        {isPamChatOpen ? (
-          <div className={`bg-white rounded-lg shadow-xl border border-gray-200 flex flex-col ${
-            isMobile ? 'fixed inset-4 max-h-[80vh]' : 'w-80 h-96'
-          }`}>
-            <div className="flex items-center justify-between p-3 border-b border-gray-200 bg-blue-50 rounded-t-lg">
-              <div className="flex items-center gap-2">
-                <Bot className="h-5 w-5 text-blue-600" />
-                <span className="font-medium text-gray-900">PAM Assistant</span>
-              </div>
-              <Button
-                variant="ghost"
-                size="sm"
-                onClick={() => setIsPamChatOpen(false)}
-                className="h-6 w-6 p-0 hover:bg-gray-200"
-              >
-                <X className="h-4 w-4" />
-              </Button>
-            </div>
-            <div className="flex-1 overflow-hidden">
-              <PamAssistant />
-            </div>
-          </div>
-        ) : (
-          <Button
-            onClick={() => setIsPamChatOpen(true)}
-            className={`rounded-full shadow-lg bg-blue-600 hover:bg-blue-700 text-white ${
-              isMobile ? 'h-12 w-12' : 'h-14 w-14'
-            }`}
-          >
-            <MessageSquare className={isMobile ? 'h-5 w-5' : 'h-6 w-6'} />
-          </Button>
-        )}
-      </div>
-    </div>
->>>>>>> 3cc94071
   );
 };
 
