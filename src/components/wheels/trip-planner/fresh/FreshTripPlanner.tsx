import React, { useRef, useState, useEffect } from 'react';
import mapboxgl from 'mapbox-gl';
import 'mapbox-gl/dist/mapbox-gl.css';
import MapboxDirections from '@mapbox/mapbox-gl-directions/dist/mapbox-gl-directions';
import '@mapbox/mapbox-gl-directions/dist/mapbox-gl-directions.css';
import './fresh-trip-planner.css';
import { toast } from 'sonner';
import { useFreshWaypointManager } from './hooks/useFreshWaypointManager';
import { useAuth } from '@/context/AuthContext';
import { FreshMapOptionsControl } from './controls/FreshMapOptionsControl';
// Removed custom FreshFullscreenControl - using native Mapbox control instead
import { FreshTrackControl } from './controls/FreshTrackControl';
import FreshRouteToolbar from './components/FreshRouteToolbar';
import FreshStatusBar from './components/FreshStatusBar';
import FreshNavigationExport from './components/FreshNavigationExport';
import FreshPOILayer from './components/FreshPOILayer';
import FreshPOIPanel from './components/FreshPOIPanel';
import FreshGeocodeSearch from './components/FreshGeocodeSearch';
import FreshSaveTripDialog from './components/FreshSaveTripDialog';
import FreshTemplatesPanel from './components/FreshTemplatesPanel';
import FreshRouteComparison from './components/FreshRouteComparison';
import FreshElevationProfile from './components/FreshElevationProfile';
import FreshDraggableWaypoints from './components/FreshDraggableWaypoints';
import BudgetSidebar from '../BudgetSidebar';
import SocialSidebar from '../SocialSidebar';
import { useSocialTripState } from '../hooks/useSocialTripState';

// Map styles configuration
const MAP_STYLES = {
  AUSTRALIA_OFFROAD: 'mapbox://styles/thabonel/cm5ddi89k002301s552zx2fyc',
  OUTDOORS: 'mapbox://styles/mapbox/outdoors-v12',
  SATELLITE: 'mapbox://styles/mapbox/satellite-streets-v12',
  NAVIGATION: 'mapbox://styles/mapbox/navigation-day-v1',
  STREETS: 'mapbox://styles/mapbox/streets-v12',
} as const;

interface FreshTripPlannerProps {
  onSaveTrip?: (tripData: any) => void;
  onBack?: () => void;
  initialTemplate?: any; // Support passing template directly
}

const FreshTripPlanner: React.FC<FreshTripPlannerProps> = ({
  onSaveTrip,
  onBack,
  initialTemplate
}) => {
  // State
  const [map, setMap] = useState<mapboxgl.Map | null>(null);
  const [mapStyle, setMapStyle] = useState<keyof typeof MAP_STYLES>('OUTDOORS');
  const [showSidebar, setShowSidebar] = useState(false);
  const [showMapStyle, setShowMapStyle] = useState(false);
  const [showBudget, setShowBudget] = useState(false);
  const [showSocial, setShowSocial] = useState(false);
  const [showTraffic, setShowTraffic] = useState(false);
  const [showExportHub, setShowExportHub] = useState(false);
  const [showPOI, setShowPOI] = useState(false);
  const [showSearch, setShowSearch] = useState(false);
  const [showSaveDialog, setShowSaveDialog] = useState(false);
  const [showTemplates, setShowTemplates] = useState(false);
  const [showRouteComparison, setShowRouteComparison] = useState(false);
  const [showElevationProfile, setShowElevationProfile] = useState(false);
  const [showWaypointsManager, setShowWaypointsManager] = useState(false);
  const [poiFilters, setPOIFilters] = useState<Record<string, boolean>>({
    pet_stop: false,
    wide_parking: false,
    medical: false,
    farmers_market: false,
    fuel: false,
    camping: false,
    dump_station: false,
    water: false,
  });
  const trackControlRef = useRef<FreshTrackControl | null>(null);
  const mapOptionsControlRef = useRef<FreshMapOptionsControl | null>(null);
  const [isNavigating, setIsNavigating] = useState(false);
  const [isAddingWaypoint, setIsAddingWaypoint] = useState(false);
  const isAddingWaypointRef = useRef(false);
<<<<<<< HEAD
=======
  const [hasDirectionsRoute, setHasDirectionsRoute] = useState(false);
>>>>>>> a11a9f4d
  const [mapOverlays, setMapOverlays] = useState([
    { id: 'traffic', name: 'Traffic', enabled: false },
    { id: 'fires', name: 'Active Fires', enabled: false },
    { id: 'coverage', name: 'Phone Coverage', enabled: false },
    { id: 'parks', name: 'National Parks', enabled: false },
    { id: 'forests', name: 'State Forests', enabled: false },
  ]);
  const [rvServices, setRvServices] = useState({
    rvParks: false,
    campgrounds: false,
    dumpStations: false,
    propane: false,
    waterFill: false,
    rvRepair: false
  });
  
  // Refs
  const mapContainerRef = useRef<HTMLDivElement>(null);
  const mapRef = useRef<mapboxgl.Map | null>(null);
  const geolocateControlRef = useRef<mapboxgl.GeolocateControl | null>(null);
  const directionsRef = useRef<MapboxDirections | null>(null);
  
  // Hooks
  const { user } = useAuth();
  
  // User profile state for vehicle-specific recommendations
  const [userProfile, setUserProfile] = useState<any>(null);
  
  // Load user profile for vehicle-specific routing advice
  useEffect(() => {
    const loadUserProfile = async () => {
      if (!user?.id) return;
      
      try {
        // Use the same approach as PAM WebSocket handlers
        const { supabase } = await import('@/integrations/supabase/client');
        const { data: profile } = await supabase
          .from('profiles')
          .select('*')
          .eq('id', user.id)
          .single();
        
        if (profile) {
          // Extract vehicle info similar to LoadUserProfileTool
          const vehicleInfo = {
            type: profile.vehicle_type || 'Standard Vehicle',
            make_model_year: profile.make_model_year || '',
            fuel_type: profile.fuel_type || 'petrol',
            enhanced_type: profile.vehicle_type?.toLowerCase().includes('unimog') ? 'Unimog RV' :
                          profile.vehicle_type === '4 x 4' ? '4WD RV' :
                          profile.vehicle_type || 'Standard Vehicle'
          };
          
          setUserProfile({
            vehicle_info: vehicleInfo,
            travel_preferences: {
              style: profile.travel_style || 'balanced',
              region: profile.region || 'Australia'
            }
          });
          
          console.log('🚐 User profile loaded for trip planner:', vehicleInfo);
        }
      } catch (error) {
        console.error('Error loading user profile:', error);
      }
    };
    
    loadUserProfile();
  }, [user?.id]);
  
  // Social state for social sidebar
  const socialState = useSocialTripState();
  
  // Waypoint manager with working undo/redo
  const waypointManager = useFreshWaypointManager({
    map,
    onRouteUpdate: (waypoints, route) => {
      console.log('Route updated:', waypoints.length, 'waypoints');
      // Update track control with new waypoints
      if (trackControlRef.current) {
        trackControlRef.current.updateOptions({
          waypoints,
          routeProfile: waypointManager.routeProfile,
          rvServices
        });
      }
    }
  });
  
  // Initialize map
  useEffect(() => {
    if (!mapContainerRef.current || mapRef.current) return;
    
    // Check for Mapbox token - try multiple env vars for backward compatibility
    const mainToken = import.meta.env.VITE_MAPBOX_PUBLIC_TOKEN_MAIN;
    const publicToken = import.meta.env.VITE_MAPBOX_PUBLIC_TOKEN;
    const legacyToken = import.meta.env.VITE_MAPBOX_TOKEN;
    const token = mainToken || publicToken || legacyToken;
    
    // Debug logging to help diagnose environment variable issues
    console.log('🗺️ Mapbox Token Debug:', {
      hasMainToken: !!mainToken,
      hasPublicToken: !!publicToken, 
      hasLegacyToken: !!legacyToken,
      tokenSelected: token ? `${token.substring(0, 8)}...` : 'none',
      envVarsChecked: ['VITE_MAPBOX_PUBLIC_TOKEN_MAIN', 'VITE_MAPBOX_PUBLIC_TOKEN', 'VITE_MAPBOX_TOKEN']
    });
    
    if (!token) {
      const errorMsg = 'Mapbox token not configured. Please set one of: VITE_MAPBOX_PUBLIC_TOKEN_MAIN, VITE_MAPBOX_PUBLIC_TOKEN, or VITE_MAPBOX_TOKEN in your environment variables.';
      toast.error(errorMsg);
      console.error('❌ Mapbox Token Error:', errorMsg);
      return;
    }
    
    // Validate token type
    if (token.startsWith('sk.')) {
      toast.error('Invalid token type: Please use a public token (pk.*) not a secret token (sk.*) for frontend map rendering.');
      console.error('❌ Mapbox Error: Secret token detected. Frontend requires public token (pk.*) for security.');
      return;
    }
    
    if (!token.startsWith('pk.')) {
      toast.error('Invalid Mapbox token format. Token must start with "pk."');
      console.error('❌ Invalid token format:', token.substring(0, 10));
      return;
    }
    
    // Validate token structure
    if (!token.includes('.') || token.length < 50) {
      toast.error('Mapbox token appears to be malformed or truncated');
      console.error('❌ Token validation failed - length:', token.length);
      return;
    }
    
    mapboxgl.accessToken = token;
    
    // Check WebGL support
    if (!mapboxgl.supported()) {
      toast.error('Your browser does not support WebGL');
      return;
    }
    
    try {
      const newMap = new mapboxgl.Map({
        container: mapContainerRef.current,
        style: MAP_STYLES[mapStyle],
        center: [133.7751, -25.2744], // Center of Australia
        zoom: 4,
        pitch: 0,
        bearing: 0,
        attributionControl: true,
        preserveDrawingBuffer: true // Helps with rendering issues
      });
      
      // Add navigation controls
      newMap.addControl(new mapboxgl.NavigationControl(), 'top-right');
      
      // Add scale control
      newMap.addControl(new mapboxgl.ScaleControl(), 'bottom-left');
      
      // Add geolocate control only if not already created
      if (!geolocateControlRef.current) {
        geolocateControlRef.current = new mapboxgl.GeolocateControl({
          positionOptions: {
            enableHighAccuracy: true
          },
          trackUserLocation: true,
          showUserHeading: true,
          showAccuracyCircle: true // Show the accuracy circle
        });
        newMap.addControl(geolocateControlRef.current, 'top-right');
      }
      
      // Add native Mapbox fullscreen control with container option
      // This ensures the entire trip planner (including toolbar) goes fullscreen
      const tripPlannerRoot = mapContainerRef.current?.closest('[data-trip-planner-root="true"]');
      newMap.addControl(new mapboxgl.FullscreenControl({
        container: tripPlannerRoot || undefined
      }), 'top-right');
      
      // Add Mapbox Directions control for draggable routes
      if (!directionsRef.current) {
        directionsRef.current = new MapboxDirections({
          accessToken: mapboxgl.accessToken,
          unit: 'metric',
          profile: 'mapbox/driving',
          interactive: true,  // Enable route dragging
          controls: {
            inputs: false,  // Hide inputs since we use custom UI
            instructions: false,
            profileSwitcher: false
          },
          flyTo: false,
          alternatives: true,
          congestion: true,
          geometries: 'geojson',
          // CRITICAL: Hide Directions control's default markers to prevent conflicts
          markers: {
            start: false,
            end: false,
            waypoint: false
          },
          // Disable automatic geocoding that might create location markers
          geocoder: false,
          // Disable location tracking in Directions control
          trackUserLocation: false
        });
        
        newMap.addControl(directionsRef.current, 'top-left');
        
        console.log('🗺️ Mapbox Directions control configured with hidden markers to prevent conflicts');
        
        // Sync with our waypoint system when route changes
        directionsRef.current.on('route', (event) => {
          if (event.route && event.route.length > 0) {
            const route = event.route[0];
            console.log('🛣️ Route updated via drag:', route);
<<<<<<< HEAD
=======
            setHasDirectionsRoute(true);
>>>>>>> a11a9f4d
            // Update internal route state with the modified route
            if (typeof waypointManager.updateRouteFromDrag === 'function') {
              waypointManager.updateRouteFromDrag(route);
            }
          }
        });
        
<<<<<<< HEAD
=======
        // Listen for route clear events
        directionsRef.current.on('clear', () => {
          console.log('🧹 Directions route cleared');
          setHasDirectionsRoute(false);
        });
        
>>>>>>> a11a9f4d
        // Debug: Confirm markers are hidden
        console.log('🔍 Directions control marker settings:', {
          startMarker: false,
          endMarker: false, 
          waypointMarker: false,
          geocoder: false,
          trackUserLocation: false
        });
      }
      
      // Create track management control (but don't add to map - controlled by toolbar)
      const trackControl = new FreshTrackControl({
        waypoints: [],
        routeProfile: 'driving',
        rvServices: {},
        onRemoveWaypoint: (id: string) => {
          // This will be updated with waypointManager reference
        },
        onSetRouteProfile: (profile: 'driving' | 'walking' | 'cycling') => {
          // This will be updated with waypointManager reference
        },
        onRVServiceToggle: (service: string, enabled: boolean) => {
          setRvServices(prev => ({ ...prev, [service]: enabled }));
        }
      });
      // Initialize without adding to map controls
      if (typeof trackControl.initialize === 'function') {
        trackControl.initialize(newMap, mapContainerRef.current);
      } else {
        // Fallback for old implementation
        console.warn('TrackControl does not have initialize method, using as map control');
        newMap.addControl(trackControl as any, 'top-right');
      }
      trackControlRef.current = trackControl;
      
      // Create map options control and initialize it
      const mapOptionsControl = new FreshMapOptionsControl({
        currentStyle: MAP_STYLES[mapStyle],
        onStyleChange: (style: string) => {
          newMap.setStyle(style);
          // Update state to match the new style
          const styleKey = Object.entries(MAP_STYLES).find(([_, value]) => value === style)?.[0];
          if (styleKey) {
            setMapStyle(styleKey as keyof typeof MAP_STYLES);
          }
        },
        onOverlayToggle: (overlayId: string, enabled: boolean) => {
          setMapOverlays(prev => prev.map(overlay => 
            overlay.id === overlayId ? { ...overlay, enabled } : overlay
          ));
          
          // Handle specific overlay toggles
          if (overlayId === 'traffic') {
            setShowTraffic(enabled);
          }
          // TODO: Implement other overlay handlers (fires, coverage, parks, forests)
        },
        overlays: mapOverlays
      });
      // Initialize without adding to map controls
      if (typeof mapOptionsControl.initialize === 'function') {
        mapOptionsControl.initialize(newMap, mapContainerRef.current);
      } else {
        // Fallback for old implementation
        console.warn('MapOptionsControl does not have initialize method, using as map control');
        newMap.addControl(mapOptionsControl as any, 'top-left');
      }
      mapOptionsControlRef.current = mapOptionsControl;
      
      // Store map instance
      mapRef.current = newMap;
      setMap(newMap);
      
      // Map event handlers
      newMap.on('load', () => {
        console.log('🗺️ Map loaded, attaching click handler');
        
        // Enable map clicking to add waypoints
        newMap.on('click', (e) => {
          console.log('🖱️ Map click detected, isAddingWaypoint ref:', isAddingWaypointRef.current);
          if (isAddingWaypointRef.current) {
            console.log('✅ Processing map click for waypoint');
            handleMapClick(e);
          } else {
            console.log('❌ Ignoring map click, not in waypoint mode');
          }
        });
      });
      
      newMap.on('error', (e) => {
        console.error('Map error:', e);
        if (e.error && e.error.message) {
          toast.error(`Map error: ${e.error.message}`);
        } else {
          toast.error('Map loading error - check console for details');
        }
      });
      
    } catch (error) {
      console.error('Failed to initialize map:', error);
      toast.error('Failed to initialize map. Trying fallback style...');
      
      // Try with a fallback style
      try {
        const fallbackMap = new mapboxgl.Map({
          container: mapContainerRef.current,
          style: MAP_STYLES.STREETS, // Use streets as fallback
          center: [133.7751, -25.2744],
          zoom: 4,
          pitch: 0,
          bearing: 0
        });
        
        // Add basic controls
        fallbackMap.addControl(new mapboxgl.NavigationControl(), 'top-right');
        fallbackMap.addControl(new mapboxgl.ScaleControl(), 'bottom-left');
        
        mapRef.current = fallbackMap;
        setMap(fallbackMap);
        toast.info('Using fallback map style');
        
      } catch (fallbackError) {
        console.error('Fallback also failed:', fallbackError);
        toast.error('Unable to load map. Please check your internet connection.');
      }
    }
    
    // Cleanup
    return () => {
      if (directionsRef.current && mapRef.current) {
        mapRef.current.removeControl(directionsRef.current);
        directionsRef.current = null;
      }
      if (geolocateControlRef.current && mapRef.current) {
        mapRef.current.removeControl(geolocateControlRef.current);
        geolocateControlRef.current = null;
      }
      if (trackControlRef.current && typeof trackControlRef.current.cleanup === 'function') {
        trackControlRef.current.cleanup();
        trackControlRef.current = null;
      }
      if (mapOptionsControlRef.current && typeof mapOptionsControlRef.current.cleanup === 'function') {
        mapOptionsControlRef.current.cleanup();
        mapOptionsControlRef.current = null;
      }
      if (mapRef.current) {
        mapRef.current.remove();
        mapRef.current = null;
      }
    };
  }, []); // Only run once on mount
  
  // Update track control callbacks when waypoint manager is ready
  useEffect(() => {
    if (trackControlRef.current && waypointManager) {
      trackControlRef.current.updateOptions({
        waypoints: waypointManager.waypoints,
        routeProfile: waypointManager.routeProfile,
        rvServices,
        onRemoveWaypoint: waypointManager.removeWaypoint,
        onSetRouteProfile: waypointManager.setRouteProfile,
        onRVServiceToggle: (service: string, enabled: boolean) => {
          setRvServices(prev => ({ ...prev, [service]: enabled }));
        }
      });
    }
  }, [waypointManager.waypoints, waypointManager.routeProfile, rvServices]);
  
  // Sync waypoints with Directions control
  useEffect(() => {
    if (directionsRef.current && waypointManager.waypoints.length >= 2) {
      const origin = waypointManager.waypoints[0];
      const destination = waypointManager.waypoints[waypointManager.waypoints.length - 1];
      
      // Set origin and destination on the directions control
      directionsRef.current.setOrigin([origin.coordinates[0], origin.coordinates[1]]);
      directionsRef.current.setDestination([destination.coordinates[0], destination.coordinates[1]]);
      
      console.log('🇺️ Synced waypoints with Directions control:', { origin: origin.name, destination: destination.name });
    } else if (directionsRef.current && waypointManager.waypoints.length === 0) {
      // Clear directions when waypoints are cleared
      directionsRef.current.removeRoutes();
    }
  }, [waypointManager.waypoints]);
  
  // Handle map style changes
  useEffect(() => {
    if (map) {
      map.setStyle(MAP_STYLES[mapStyle]);
    }
  }, [mapStyle, map]);
  
  // Sync isAddingWaypoint state with ref and manage cursor
  useEffect(() => {
    isAddingWaypointRef.current = isAddingWaypoint;
    
    // Update cursor style
    if (map) {
      const canvasContainer = map.getCanvasContainer();
      if (isAddingWaypoint) {
        canvasContainer.classList.add('waypoint-cursor');
        console.log('✅ Added waypoint-cursor class, state:', isAddingWaypoint);
      } else {
        canvasContainer.classList.remove('waypoint-cursor');
        console.log('❌ Removed waypoint-cursor class, state:', isAddingWaypoint);
      }
    }
  }, [isAddingWaypoint, map]);
  
  // Handle traffic layer
  useEffect(() => {
    if (!map) return;
    
    const handleStyleLoad = () => {
      if (showTraffic) {
        if (!map.getLayer('traffic')) {
          map.addLayer({
            id: 'traffic',
            type: 'line',
            source: {
              type: 'vector',
              url: 'mapbox://mapbox.mapbox-traffic-v1'
            },
            'source-layer': 'traffic',
            paint: {
              'line-color': [
                'case',
                ['==', ['get', 'congestion'], 'low'], '#00ff00',
                ['==', ['get', 'congestion'], 'moderate'], '#ffff00',
                ['==', ['get', 'congestion'], 'heavy'], '#ff8800',
                ['==', ['get', 'congestion'], 'severe'], '#ff0000',
                '#000000'
              ],
              'line-width': 3
            }
          });
        }
      } else {
        if (map.getLayer('traffic')) {
          map.removeLayer('traffic');
        }
      }
    };
    
    map.on('style.load', handleStyleLoad);
    handleStyleLoad(); // Call immediately in case style is already loaded
    
    return () => {
      map.off('style.load', handleStyleLoad);
    };
  }, [showTraffic, map]);
  
  // Handle map click to add waypoint
  const handleMapClick = async (e: mapboxgl.MapLayerMouseEvent) => {
    console.log('🎯 Map clicked! isAddingWaypoint ref:', isAddingWaypointRef.current, 'state:', isAddingWaypoint);
    
    // Prevent adding more than 2 waypoints (A and B only)
    if (waypointManager.waypoints.length >= 2) {
      console.log('Already have start (A) and end (B) points');
      toast.info('You already have start (A) and end (B) points. Clear the route to start over.');
      setIsAddingWaypoint(false);
      return;
    }
    
    // Prevent default map behavior
    e.preventDefault();
    
    const { lng, lat } = e.lngLat;
    
    try {
      // Show loading state
      toast.loading('Adding waypoint...');
      
      // Reverse geocode to get address
      const response = await fetch(
        `https://api.mapbox.com/geocoding/v5/mapbox.places/${lng},${lat}.json?access_token=${mapboxgl.accessToken}`
      );
      const data = await response.json();
      
      const placeName = data.features?.[0]?.place_name || `Point ${waypointManager.waypoints.length === 0 ? 'A' : 'B'}`;
      const address = data.features?.[0]?.properties?.address || '';
      
      // Add waypoint with proper A/B types
      waypointManager.addWaypoint({
        name: placeName,
        coordinates: [lng, lat],
        address,
        type: waypointManager.waypoints.length === 0 ? 'origin' : 'destination'
      });
      
      toast.dismiss(); // Remove loading toast
      const pointLabel = waypointManager.waypoints.length === 0 ? 'Point A (Start)' : 'Point B (End)';
      toast.success(`${pointLabel} added: ${placeName}`);
      
      // If we now have 2 waypoints, calculate the route and turn off adding mode
      if (waypointManager.waypoints.length === 1) {
        // Calculate route after adding the second point
        setTimeout(() => {
          if (typeof waypointManager.calculateRoute === 'function') {
            waypointManager.calculateRoute();
          }
        }, 500);
      }
      
      setIsAddingWaypoint(false);
    } catch (error) {
      console.error('Error adding waypoint:', error);
      toast.dismiss();
      toast.error('Failed to add waypoint');
      // Don't turn off adding mode if there was an error, let user try again
    }
  };
  
  // Save trip handler
  const handleSaveTrip = async () => {
<<<<<<< HEAD
    if (waypointManager.waypoints.length < 2) {
      toast.error('Please add at least 2 waypoints');
=======
    if (waypointManager.waypoints.length < 2 && !hasDirectionsRoute) {
      toast.error('Please add at least 2 waypoints or create a route');
>>>>>>> a11a9f4d
      return;
    }
    
    if (!user) {
      toast.error('Please log in to save trips');
      return;
    }
    
    setShowSaveDialog(true);
  };
  
  // Share trip handler
  const handleExportRoute = () => {
<<<<<<< HEAD
    if (waypointManager.waypoints.length < 2) {
      toast.error('Add at least 2 waypoints to export a route');
=======
    if (waypointManager.waypoints.length < 2 && !hasDirectionsRoute) {
      toast.error('Add at least 2 waypoints or create a route to export');
>>>>>>> a11a9f4d
      return;
    }
    setShowExportHub(true);
  };
  
  const handleShareTrip = () => {
<<<<<<< HEAD
    if (waypointManager.waypoints.length < 2) {
=======
    if (waypointManager.waypoints.length < 2 && !hasDirectionsRoute) {
>>>>>>> a11a9f4d
      toast.error('Please create a route first');
      return;
    }
    
    // Create shareable link or export data
    const shareData = {
      waypoints: waypointManager.waypoints,
      route: waypointManager.currentRoute
    };
    
    // Copy to clipboard
    navigator.clipboard.writeText(JSON.stringify(shareData, null, 2));
    toast.success('Route copied to clipboard');
  };
  
  // Navigation handler
  const handleStartNavigation = () => {
<<<<<<< HEAD
    if (waypointManager.waypoints.length < 2) {
=======
    if (waypointManager.waypoints.length < 2 && !hasDirectionsRoute) {
>>>>>>> a11a9f4d
      toast.error('Please create a route first');
      return;
    }
    
    setIsNavigating(!isNavigating);
    toast.info(isNavigating ? 'Navigation stopped' : 'Navigation started');
  };
  
  // Clear route handler
  const handleClearRoute = () => {
    waypointManager.clearWaypoints();
<<<<<<< HEAD
=======
    // Also clear the Directions control route if it exists
    if (directionsRef.current) {
      directionsRef.current.removeRoutes();
    }
    setHasDirectionsRoute(false);
>>>>>>> a11a9f4d
    toast.info('Route cleared');
  };
  
  // Search location handler
  const handleSearchLocation = () => {
    setShowSearch(true);
  };

  // Route analysis handlers
  const handleShowRouteComparison = () => {
    if (waypointManager.waypoints.length < 2) {
      toast.error('Please create a route first');
      return;
    }
    setShowRouteComparison(true);
  };

  const handleShowElevationProfile = () => {
    if (!waypointManager.currentRoute?.elevation) {
      toast.error('No elevation data available for this route');
      return;
    }
    setShowElevationProfile(true);
  };

  const handleShowWaypointsManager = () => {
    if (waypointManager.waypoints.length === 0) {
      toast.error('Please add waypoints to your route first');
      return;
    }
    setShowWaypointsManager(true);
  };

  // Add waypoint button handler
  const handleAddWaypointToggle = () => {
    const newState = !isAddingWaypoint;
    console.log('🖱️ Add waypoint button clicked. Changing state from', isAddingWaypoint, 'to', newState);
    
    setIsAddingWaypoint(newState);
    
    // Immediately update the ref to ensure synchronization
    isAddingWaypointRef.current = newState;
    
    if (newState) {
      toast.info('Click on the map to add a waypoint', { duration: 3000 });
    } else {
      toast.info('Waypoint adding mode disabled');
    }
  };
  
  // Handle location selection from search
  const handleLocationSelect = (coordinates: [number, number], name: string) => {
    // Add waypoint at the selected location
    waypointManager.addWaypoint({
      coordinates,
      name,
      type: waypointManager.waypoints.length === 0 ? 'origin' : 
            waypointManager.waypoints.length === 1 ? 'destination' : 'waypoint'
    });
    
    toast.success(`Added ${name} to route`);
    setShowSearch(false);
  };
  
  // Handle template application
  const handleApplyTemplate = (template: any) => {
    // Clear existing waypoints
    waypointManager.clearWaypoints();
    
    // Add template waypoints
    template.waypoints.forEach((wp: any) => {
      waypointManager.addWaypoint({
        coordinates: wp.coordinates,
        name: wp.name,
        type: wp.type
      });
    });
    
    // Fly to the first waypoint
    if (map && template.waypoints.length > 0) {
      map.flyTo({
        center: template.waypoints[0].coordinates,
        zoom: 8,
        duration: 2000
      });
    }
    
    toast.success(`Template "${template.name}" applied successfully`);
  };
  
  // Check for template from sessionStorage when component mounts
  useEffect(() => {
    const templateData = sessionStorage.getItem('selectedTripTemplate');
    if (templateData) {
      try {
        const template = JSON.parse(templateData);
        console.log('📦 Loading template from sessionStorage:', template.name);
        
        // Clear sessionStorage to prevent reloading on refresh
        sessionStorage.removeItem('selectedTripTemplate');
        
        // Wait for map to be ready before applying template
        if (map && waypointManager) {
          // Apply the template
          if (template.route) {
            const waypoints = [];
            
            // Add origin
            if (template.route.origin) {
              waypoints.push({
                name: template.route.origin.name,
                coordinates: template.route.origin.coords,
                type: 'origin'
              });
            }
            
            // Add waypoints
            if (template.route.waypoints) {
              template.route.waypoints.forEach((wp: any) => {
                waypoints.push({
                  name: wp.name,
                  coordinates: wp.coords,
                  type: 'waypoint'
                });
              });
            }
            
            // Add destination
            if (template.route.destination) {
              waypoints.push({
                name: template.route.destination.name,
                coordinates: template.route.destination.coords,
                type: 'destination'
              });
            }
            
            // Apply template with waypoints
            handleApplyTemplate({
              ...template,
              waypoints
            });
          }
        }
      } catch (error) {
        console.error('Error loading template from sessionStorage:', error);
        toast.error('Failed to load template');
      }
    }
    
    // Also check for initialTemplate prop
    if (initialTemplate && map && waypointManager) {
      handleApplyTemplate(initialTemplate);
    }
  }, [map, waypointManager, initialTemplate]);
  
  return (
    <div className="relative w-full h-full overflow-hidden" data-trip-planner-root="true">
      {/* Full-screen map container - ensure it has explicit height */}
      <div 
        ref={mapContainerRef} 
        className="absolute inset-0 w-full h-full" 
        style={{ minHeight: '500px' }}
      />
      
      {/* Route planning toolbar */}
      <FreshRouteToolbar
        onUndo={waypointManager.undo}
        onRedo={waypointManager.redo}
        canUndo={waypointManager.canUndo}
        canRedo={waypointManager.canRedo}
        onAddWaypoint={handleAddWaypointToggle}
        onClearRoute={handleClearRoute}
        onSaveTrip={handleSaveTrip}
        onShareTrip={handleShareTrip}
        onExportRoute={handleExportRoute}
        onSearchLocation={handleSearchLocation}
        onToggleTemplates={() => setShowTemplates(!showTemplates)}
        onStartNavigation={handleStartNavigation}
        isNavigating={isNavigating}
        onToggleTraffic={() => setShowTraffic(!showTraffic)}
        showTraffic={showTraffic}
        onToggleSidebar={() => {
          setShowSidebar(prev => {
            const newState = !prev;
            if (trackControlRef.current) {
              if (newState) {
                trackControlRef.current.openPanel();
              } else {
                trackControlRef.current.closePanel();
              }
            }
            return newState;
          });
        }}
        showSidebar={showSidebar}
        onToggleMapStyle={() => {
          setShowMapStyle(prev => {
            const newState = !prev;
            // Toggle the map options dropdown
            if (mapOptionsControlRef.current) {
              if (newState) {
                mapOptionsControlRef.current.openDropdown();
              } else {
                mapOptionsControlRef.current.closeDropdown();
              }
            }
            return newState;
          });
        }}
        showMapStyle={showMapStyle}
        onToggleBudget={() => setShowBudget(!showBudget)}
        showBudget={showBudget}
        onToggleSocial={() => setShowSocial(!showSocial)}
        showSocial={showSocial}
        onTogglePOI={() => setShowPOI(!showPOI)}
        showPOI={showPOI}
        showTemplates={showTemplates}
        isAddingWaypoint={isAddingWaypoint}
<<<<<<< HEAD
        hasRoute={waypointManager.waypoints.length >= 2}
=======
        hasRoute={waypointManager.waypoints.length >= 2 || hasDirectionsRoute}
>>>>>>> a11a9f4d
      />
      
      {/* Add waypoint indicator */}
      {isAddingWaypoint && (
        <div className="absolute top-20 left-1/2 transform -translate-x-1/2 bg-blue-600 text-white px-4 py-2 rounded-lg shadow-lg">
          Click on the map to add a waypoint
        </div>
      )}
      
      {/* Route Analysis FABs */}
      {waypointManager.waypoints.length >= 2 && (
        <div className="absolute top-32 right-4 z-[10000] flex flex-col gap-2">
          <button
            onClick={handleShowRouteComparison}
            className="bg-blue-600 text-white p-3 rounded-full shadow-lg hover:bg-blue-700 transition-colors"
            title="Compare Routes"
          >
            📊
          </button>
          {waypointManager.currentRoute?.elevation && (
            <button
              onClick={handleShowElevationProfile}
              className="bg-green-600 text-white p-3 rounded-full shadow-lg hover:bg-green-700 transition-colors"
              title="Elevation Profile"
            >
              ⛰️
            </button>
          )}
          <button
            onClick={handleShowWaypointsManager}
            className="bg-purple-600 text-white p-3 rounded-full shadow-lg hover:bg-purple-700 transition-colors"
            title="Manage Waypoints"
          >
            🗂️
          </button>
          {/* Debug button (only in development) */}
          {import.meta.env.DEV && (
            <button
              onClick={() => waypointManager.debugMarkers?.()}
              className="bg-red-600 text-white p-3 rounded-full shadow-lg hover:bg-red-700 transition-colors"
              title="Debug Markers & Routes"
            >
              🐛
            </button>
          )}
        </div>
      )}
      
      {/* POI Layer */}
      <FreshPOILayer 
        map={map} 
        filters={poiFilters} 
      />
      
      {/* POI Panel */}
      <FreshPOIPanel
        isOpen={showPOI}
        onClose={() => setShowPOI(false)}
        filters={poiFilters}
        onFilterChange={(category, enabled) => {
          setPOIFilters(prev => ({ ...prev, [category]: enabled }));
        }}
      />
      
      {/* Status bar overlay */}
      <FreshStatusBar
        route={waypointManager.currentRoute}
        isNavigating={isNavigating}
        onStartNavigation={handleStartNavigation}
        onStopNavigation={() => setIsNavigating(false)}
      />
      
      {/* Budget Sidebar - positioned on left side */}
      {showBudget && (
        <div 
          className="absolute top-20 left-2 z-[10001] max-w-[400px] w-full sm:w-[400px]"
          style={{ maxHeight: 'calc(100vh - 100px)', overflowY: 'auto' }}
        >
          <BudgetSidebar
            isVisible={showBudget}
            onClose={() => setShowBudget(false)}
            waypoints={waypointManager.waypoints.map((wp, index) => ({
              coords: wp.coordinates,
              name: wp.name || `Waypoint ${index + 1}`
            }))}
          />
        </div>
      )}
      
      {/* Social Sidebar - positioned on right side */}
      {showSocial && (
        <div 
          className="absolute top-20 right-2 z-[10001] max-w-[320px] w-full sm:w-[320px]"
          style={{ maxHeight: 'calc(100vh - 100px)', overflowY: 'auto' }}
        >
          <SocialSidebar
            isOpen={showSocial}
            onClose={() => setShowSocial(false)}
            friends={socialState.friends}
            calendarEvents={socialState.calendarEvents}
            groupTrips={socialState.groupTrips}
            onMessageFriend={(friend) => {
              console.log('Message friend:', friend);
              // TODO: Implement messaging
            }}
            onOpenMeetupPlanner={() => {
              console.log('Open meetup planner');
              // TODO: Implement meetup planner
            }}
          />
        </div>
      )}
      
      {/* Navigation Export Hub */}
      <FreshNavigationExport
        isOpen={showExportHub}
        onClose={() => setShowExportHub(false)}
        currentRoute={waypointManager.waypoints.length >= 2 ? {
          origin: {
            name: waypointManager.waypoints[0]?.name || 'Start',
            lat: waypointManager.waypoints[0]?.coordinates[1],
            lng: waypointManager.waypoints[0]?.coordinates[0]
          },
          destination: {
            name: waypointManager.waypoints[waypointManager.waypoints.length - 1]?.name || 'End',
            lat: waypointManager.waypoints[waypointManager.waypoints.length - 1]?.coordinates[1],
            lng: waypointManager.waypoints[waypointManager.waypoints.length - 1]?.coordinates[0]
          },
          waypoints: waypointManager.waypoints.slice(1, -1).map(wp => ({
            name: wp.name || 'Waypoint',
            lat: wp.coordinates[1],
            lng: wp.coordinates[0]
          }))
        } : null}
      />
      
      {/* Geocode Search Panel */}
      <FreshGeocodeSearch
        isOpen={showSearch}
        onClose={() => setShowSearch(false)}
        onLocationSelect={handleLocationSelect}
        map={map}
      />
      
      {/* Templates Panel */}
      <FreshTemplatesPanel
        isOpen={showTemplates}
        onClose={() => setShowTemplates(false)}
        onApplyTemplate={handleApplyTemplate}
      />
      
      {/* Save Trip Dialog */}
      <FreshSaveTripDialog
        isOpen={showSaveDialog}
        onClose={() => setShowSaveDialog(false)}
        tripData={{
          waypoints: waypointManager.waypoints,
          route: waypointManager.currentRoute,
          profile: waypointManager.routeProfile,
          distance: waypointManager.currentRoute?.distance,
          duration: waypointManager.currentRoute?.duration
        }}
        onSaveSuccess={(savedTrip) => {
          console.log('Trip saved:', savedTrip);
          if (onSaveTrip) {
            onSaveTrip(savedTrip);
          }
        }}
      />
      
      {/* Route Comparison Dialog */}
      <FreshRouteComparison
        isOpen={showRouteComparison}
        onClose={() => setShowRouteComparison(false)}
        route={waypointManager.currentRoute}
        onRouteSelect={(routeIndex) => {
          console.log('Route selected:', routeIndex);
          // TODO: Implement route switching
        }}
      />
      
      {/* Elevation Profile Dialog */}
      <FreshElevationProfile
        isOpen={showElevationProfile}
        onClose={() => setShowElevationProfile(false)}
        elevation={waypointManager.currentRoute?.elevation || null}
        vehicleType={userProfile?.vehicle_info?.enhanced_type || 'Standard Vehicle'}
      />
      
      {/* Waypoints Manager Dialog */}
      <FreshDraggableWaypoints
        isOpen={showWaypointsManager}
        onClose={() => setShowWaypointsManager(false)}
        waypoints={waypointManager.waypoints}
        onRemoveWaypoint={(id: string) => {
          waypointManager.removeWaypoint(id);
          toast.info('Waypoint removed');
        }}
        onReorderWaypoints={(startIndex: number, endIndex: number) => {
          waypointManager.reorderWaypoints(startIndex, endIndex);
          toast.info('Waypoints reordered');
        }}
        onNavigateToWaypoint={(waypoint) => {
          if (map) {
            map.flyTo({
              center: waypoint.coordinates,
              zoom: 15,
              duration: 2000
            });
          }
        }}
      />
    </div>
  );
};

export default FreshTripPlanner;<|MERGE_RESOLUTION|>--- conflicted
+++ resolved
@@ -76,10 +76,7 @@
   const [isNavigating, setIsNavigating] = useState(false);
   const [isAddingWaypoint, setIsAddingWaypoint] = useState(false);
   const isAddingWaypointRef = useRef(false);
-<<<<<<< HEAD
-=======
   const [hasDirectionsRoute, setHasDirectionsRoute] = useState(false);
->>>>>>> a11a9f4d
   const [mapOverlays, setMapOverlays] = useState([
     { id: 'traffic', name: 'Traffic', enabled: false },
     { id: 'fires', name: 'Active Fires', enabled: false },
@@ -299,10 +296,7 @@
           if (event.route && event.route.length > 0) {
             const route = event.route[0];
             console.log('🛣️ Route updated via drag:', route);
-<<<<<<< HEAD
-=======
             setHasDirectionsRoute(true);
->>>>>>> a11a9f4d
             // Update internal route state with the modified route
             if (typeof waypointManager.updateRouteFromDrag === 'function') {
               waypointManager.updateRouteFromDrag(route);
@@ -310,15 +304,11 @@
           }
         });
         
-<<<<<<< HEAD
-=======
         // Listen for route clear events
         directionsRef.current.on('clear', () => {
           console.log('🧹 Directions route cleared');
           setHasDirectionsRoute(false);
         });
-        
->>>>>>> a11a9f4d
         // Debug: Confirm markers are hidden
         console.log('🔍 Directions control marker settings:', {
           startMarker: false,
@@ -634,13 +624,8 @@
   
   // Save trip handler
   const handleSaveTrip = async () => {
-<<<<<<< HEAD
-    if (waypointManager.waypoints.length < 2) {
-      toast.error('Please add at least 2 waypoints');
-=======
     if (waypointManager.waypoints.length < 2 && !hasDirectionsRoute) {
       toast.error('Please add at least 2 waypoints or create a route');
->>>>>>> a11a9f4d
       return;
     }
     
@@ -654,24 +639,15 @@
   
   // Share trip handler
   const handleExportRoute = () => {
-<<<<<<< HEAD
-    if (waypointManager.waypoints.length < 2) {
-      toast.error('Add at least 2 waypoints to export a route');
-=======
     if (waypointManager.waypoints.length < 2 && !hasDirectionsRoute) {
       toast.error('Add at least 2 waypoints or create a route to export');
->>>>>>> a11a9f4d
       return;
     }
     setShowExportHub(true);
   };
   
   const handleShareTrip = () => {
-<<<<<<< HEAD
-    if (waypointManager.waypoints.length < 2) {
-=======
     if (waypointManager.waypoints.length < 2 && !hasDirectionsRoute) {
->>>>>>> a11a9f4d
       toast.error('Please create a route first');
       return;
     }
@@ -689,11 +665,7 @@
   
   // Navigation handler
   const handleStartNavigation = () => {
-<<<<<<< HEAD
-    if (waypointManager.waypoints.length < 2) {
-=======
     if (waypointManager.waypoints.length < 2 && !hasDirectionsRoute) {
->>>>>>> a11a9f4d
       toast.error('Please create a route first');
       return;
     }
@@ -705,14 +677,11 @@
   // Clear route handler
   const handleClearRoute = () => {
     waypointManager.clearWaypoints();
-<<<<<<< HEAD
-=======
     // Also clear the Directions control route if it exists
     if (directionsRef.current) {
       directionsRef.current.removeRoutes();
     }
     setHasDirectionsRoute(false);
->>>>>>> a11a9f4d
     toast.info('Route cleared');
   };
   
@@ -931,11 +900,7 @@
         showPOI={showPOI}
         showTemplates={showTemplates}
         isAddingWaypoint={isAddingWaypoint}
-<<<<<<< HEAD
-        hasRoute={waypointManager.waypoints.length >= 2}
-=======
         hasRoute={waypointManager.waypoints.length >= 2 || hasDirectionsRoute}
->>>>>>> a11a9f4d
       />
       
       {/* Add waypoint indicator */}
