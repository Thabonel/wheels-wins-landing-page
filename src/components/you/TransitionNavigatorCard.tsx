--- conflicted
+++ resolved
@@ -76,23 +76,11 @@
     setIsCreating(true);
 
     try {
-      // Use upsert to create or enable profile in single operation
-      // Only set minimal required fields - users can customize everything later
+      // Use RPC function to create/enable profile (bypasses RLS with SECURITY DEFINER)
+      // Only set minimal required fields - users can customize everything later in Settings
       const defaultDeparture = new Date();
       defaultDeparture.setDate(defaultDeparture.getDate() + 90);
-
-<<<<<<< HEAD
-      const payload = {
-        user_id: user.id,
-        is_enabled: true,
-        // Optional sensible defaults (can be changed anytime in Settings)
-        departure_date: defaultDeparture.toISOString().slice(0, 10),
-        current_phase: 'planning',
-        transition_type: 'full_time',
-      };
-=======
       const departureDate = defaultDeparture.toISOString().slice(0, 10);
->>>>>>> 66603bde
 
       const { data: profileResult, error: rpcError } = await supabase
         .rpc('start_transition_profile', {
