'use client'

import { useState, useEffect } from 'react'
import { Card, CardContent } from '@/components/ui/card'
import { supabase } from '@/integrations/supabase'

export default function UserManagement() {
  const [debugInfo, setDebugInfo] = useState<string>('Starting admin check...')
  const [isAdmin, setIsAdmin] = useState(false)

<<<<<<< HEAD
  const fetchUsers = async () => {
    if (!user) {
      toast.error("No authenticated user");
      return;
    }
    
    // Get the session to access the access token
    const { data: { session } } = await supabase.auth.getSession();
    if (!session?.access_token) {
      toast.error("Authentication required");
      return;
    }
    
    console.log("Fetching users with access token");
    setLoading(true);
    try {
      const res = await fetch("https://kycoklimpzkyrecbjecn.supabase.co/functions/v1/get-admin-users", {
        headers: {
          Authorization: `Bearer ${session.access_token}`,
          'Content-Type': 'application/json',
        },
      });

      if (!res.ok) {
        const errorData = await res.text();
        console.error("Error fetching users:", errorData);
        toast.error(`Failed to fetch users: ${res.status}`);
        setLoading(false);
        return;
      }

      const data = await res.json();
      console.log("Fetched users data:", data);
      setUsers(data || []);
      setLoading(false);
    } catch (error) {
      console.error("Network error:", error);
      toast.error("Network error while fetching users");
      setLoading(false);
    }
  };

  const handleDeactivateUser = async (id: string) => {
    try {
      const { error } = await supabase.from("profiles").update({ status: "Inactive" }).eq("id", id);
      if (error) {
        console.error("Deactivate error:", error);
        toast.error("Failed to deactivate user");
      } else {
        toast.success("User deactivated");
        fetchUsers();
      }
    } catch (error) {
      console.error("Deactivate error:", error);
      toast.error("Failed to deactivate user");
    }
  };

  const handleDeleteUser = async (id: string) => {
    try {
      const { error } = await supabase.from("profiles").delete().eq("id", id);
      if (error) {
        console.error("Delete error:", error);
        toast.error("Failed to delete user");
      } else {
        toast.success("User deleted");
        fetchUsers();
      }
    } catch (error) {
      console.error("Delete error:", error);
      toast.error("Failed to delete user");
    }
  };

  useEffect(() => {
    fetchUsers();
  }, [user]);

  return (
    <div className="p-4 md:p-6 space-y-6">
      <div className="flex flex-col sm:flex-row sm:items-center justify-between gap-4">
        <div>
          <h1 className="text-2xl font-bold">User Management</h1>
          <p className="text-muted-foreground text-sm">Manage user access and view registration details</p>
        </div>
        <div className="flex flex-wrap gap-2">
          <Button variant="outline" size="sm">Change Admin Password</Button>
          <Button size="sm">Add New User</Button>
          <Button variant="outline" size="sm" onClick={fetchUsers} disabled={loading}>
            {loading ? "Loading..." : "Refresh Users"}
          </Button>
        </div>
      </div>

      <Card>
        <CardHeader>
          <CardTitle>Registered Users</CardTitle>
          <p className="text-sm text-muted-foreground">View and manage all registered users</p>
        </CardHeader>
        <CardContent>
          {loading ? (
            <div className="flex items-center justify-center py-8">
              <div className="text-center">
                <div className="animate-spin rounded-full h-8 w-8 border-b-2 border-blue-600 mx-auto mb-4"></div>
                <p className="text-sm text-muted-foreground">Loading users...</p>
              </div>
            </div>
          ) : users.length === 0 ? (
            <div className="text-center py-8">
              <p className="text-sm text-muted-foreground">No users found.</p>
              <Button variant="outline" className="mt-4" onClick={fetchUsers}>
                Try Again
              </Button>
            </div>
          ) : (
            <div className="overflow-x-auto">
              <Table>
                <TableHeader>
                  <TableRow>
                    <TableHead>Name</TableHead>
                    <TableHead>Email</TableHead>
                    <TableHead>Region</TableHead>
                    <TableHead>Registration Date</TableHead>
                    <TableHead>Status</TableHead>
                    <TableHead className="text-right">Actions</TableHead>
                  </TableRow>
                </TableHeader>
                <TableBody>
                  {users.map((user) => (
                    <TableRow key={user.id}>
                      <TableCell className="font-medium">{user.email.split("@")[0]}</TableCell>
                      <TableCell>{user.email}</TableCell>
                      <TableCell>{user.region || "N/A"}</TableCell>
                      <TableCell>{new Date(user.created_at).toLocaleDateString()}</TableCell>
                      <TableCell>
                        <Badge variant="outline" className="bg-green-100 text-green-700">
                          {user.status || "Active"}
                        </Badge>
                      </TableCell>
                      <TableCell className="text-right">
                        <div className="flex justify-end gap-2">
                          <Button 
                            variant="destructive" 
                            size="sm" 
                            onClick={() => handleDeactivateUser(user.id)}
                          >
                            Deactivate
                          </Button>
                          <Button 
                            variant="destructive" 
                            size="sm" 
                            onClick={() => handleDeleteUser(user.id)}
                          >
                            Delete
                          </Button>
                        </div>
                      </TableCell>
                    </TableRow>
                  ))}
                </TableBody>
              </Table>
            </div>
          )}
        </CardContent>
        {!loading && users.length > 0 && (
          <CardFooter className="justify-between text-sm text-muted-foreground">
            <span>Total users: {users.length}</span>
            <span>Last updated: {new Date().toLocaleTimeString()}</span>
          </CardFooter>
        )}
=======
  useEffect(() => {
    checkAdmin()
  }, [])

  const checkAdmin = async () => {
    try {
      setDebugInfo('Step 1: Getting current user...')
      
      const { data: { user }, error: userError } = await supabase.auth.getUser()
      
      if (userError) {
        setDebugInfo(`Step 1 Error: ${userError.message}`)
        return
      }

      if (!user) {
        setDebugInfo('Step 1: No user logged in')
        return
      }

      setDebugInfo(`Step 2: User found - ID: ${user.id}, Email: ${user.email || 'No email'}`)

      // Check profile
      const { data: profiles, error: profileError } = await supabase
        .from('profiles')
        .select('role, email')
        .eq('user_id', user.id)  // Fixed: use user_id not id

      if (profileError) {
        setDebugInfo(`Step 3 Error: Profile fetch failed - ${profileError.message}`)
        return
      }

      if (!profiles || profiles.length === 0) {
        setDebugInfo('Step 3: No profile found in profiles table')
        return
      }

      const profile = profiles[0]  // Get first (should be only) result
      const adminStatus = profile.role === 'admin'
      setIsAdmin(adminStatus)
      setDebugInfo(`Step 3: Profile found - Role: ${profile.role}, Email: ${profile.email}, Is Admin: ${adminStatus}`)

    } catch (error) {
      setDebugInfo(`Unexpected error: ${error}`)
    }
  }

  return (
    <div className="p-6">
      <h1 className="text-2xl font-bold mb-4">User Management Debug</h1>
      
      {/* Debug Info - Always visible */}
      <Card className="mb-6 border-blue-200 bg-blue-50">
        <CardContent className="pt-4">
          <p className="text-blue-800 font-mono text-sm">{debugInfo}</p>
        </CardContent>
>>>>>>> 3cc94071
      </Card>

      {isAdmin ? (
        <Card className="border-green-200 bg-green-50">
          <CardContent className="pt-4">
            <p className="text-green-800">✅ Admin access confirmed! User management would load here.</p>
          </CardContent>
        </Card>
      ) : (
        <Card className="border-red-200 bg-red-50">
          <CardContent className="pt-4">
            <p className="text-red-800">❌ Access Denied - You need admin privileges</p>
          </CardContent>
        </Card>
      )}
    </div>
  )
}<|MERGE_RESOLUTION|>--- conflicted
+++ resolved
@@ -5,15 +5,12 @@
 import { supabase } from '@/integrations/supabase'
 
 export default function UserManagement() {
-  const [debugInfo, setDebugInfo] = useState<string>('Starting admin check...')
-  const [isAdmin, setIsAdmin] = useState(false)
+  const [users, setUsers] = useState<AdminUser[]>([]);
+  const [loading, setLoading] = useState(true);
+  const { user } = useAuth();
 
-<<<<<<< HEAD
   const fetchUsers = async () => {
-    if (!user) {
-      toast.error("No authenticated user");
-      return;
-    }
+    if (!user) return;
     
     // Get the session to access the access token
     const { data: { session } } = await supabase.auth.getSession();
@@ -22,27 +19,26 @@
       return;
     }
     
-    console.log("Fetching users with access token");
+    console.log("Access token:", session.access_token);
     setLoading(true);
     try {
       const res = await fetch("https://kycoklimpzkyrecbjecn.supabase.co/functions/v1/get-admin-users", {
         headers: {
           Authorization: `Bearer ${session.access_token}`,
-          'Content-Type': 'application/json',
         },
       });
 
       if (!res.ok) {
-        const errorData = await res.text();
+        const errorData = await res.json();
         console.error("Error fetching users:", errorData);
-        toast.error(`Failed to fetch users: ${res.status}`);
+        toast.error("Failed to fetch users");
         setLoading(false);
         return;
       }
 
       const data = await res.json();
-      console.log("Fetched users data:", data);
-      setUsers(data || []);
+      console.log("Fetched data:", data);
+      setUsers(data);
       setLoading(false);
     } catch (error) {
       console.error("Network error:", error);
@@ -52,192 +48,96 @@
   };
 
   const handleDeactivateUser = async (id: string) => {
-    try {
-      const { error } = await supabase.from("profiles").update({ status: "Inactive" }).eq("id", id);
-      if (error) {
-        console.error("Deactivate error:", error);
-        toast.error("Failed to deactivate user");
-      } else {
-        toast.success("User deactivated");
-        fetchUsers();
-      }
-    } catch (error) {
-      console.error("Deactivate error:", error);
+    const { error } = await supabase.from("profiles").update({ status: "Inactive" }).eq("id", id);
+    if (error) {
       toast.error("Failed to deactivate user");
+    } else {
+      toast.success("User deactivated");
+      fetchUsers();
     }
   };
 
   const handleDeleteUser = async (id: string) => {
-    try {
-      const { error } = await supabase.from("profiles").delete().eq("id", id);
-      if (error) {
-        console.error("Delete error:", error);
-        toast.error("Failed to delete user");
-      } else {
-        toast.success("User deleted");
-        fetchUsers();
-      }
-    } catch (error) {
-      console.error("Delete error:", error);
+    const { error } = await supabase.from("profiles").delete().eq("id", id);
+    if (error) {
       toast.error("Failed to delete user");
+    } else {
+      toast.success("User deleted");
+      fetchUsers();
     }
   };
 
   useEffect(() => {
-    fetchUsers();
+    if (user) fetchUsers();
   }, [user]);
 
   return (
-    <div className="p-4 md:p-6 space-y-6">
-      <div className="flex flex-col sm:flex-row sm:items-center justify-between gap-4">
+    <div className="p-6">
+      <div className="flex items-center justify-between mb-4">
         <div>
-          <h1 className="text-2xl font-bold">User Management</h1>
-          <p className="text-muted-foreground text-sm">Manage user access and view registration details</p>
+          <h1 className="text-2xl font-bold">Admin Dashboard</h1>
+          <p className="text-muted-foreground text-sm">Welcome, Admin</p>
         </div>
-        <div className="flex flex-wrap gap-2">
-          <Button variant="outline" size="sm">Change Admin Password</Button>
-          <Button size="sm">Add New User</Button>
-          <Button variant="outline" size="sm" onClick={fetchUsers} disabled={loading}>
-            {loading ? "Loading..." : "Refresh Users"}
-          </Button>
+        <div className="flex gap-2">
+          <Button variant="outline">Change Admin Password</Button>
+          <Button>Add New User</Button>
+          <Button variant="outline" onClick={fetchUsers}>Refresh Users</Button>
         </div>
       </div>
 
       <Card>
         <CardHeader>
-          <CardTitle>Registered Users</CardTitle>
-          <p className="text-sm text-muted-foreground">View and manage all registered users</p>
+          <CardTitle>User Management</CardTitle>
+          <p className="text-sm text-muted-foreground">Manage user access and view registration details</p>
         </CardHeader>
         <CardContent>
           {loading ? (
-            <div className="flex items-center justify-center py-8">
-              <div className="text-center">
-                <div className="animate-spin rounded-full h-8 w-8 border-b-2 border-blue-600 mx-auto mb-4"></div>
-                <p className="text-sm text-muted-foreground">Loading users...</p>
-              </div>
-            </div>
+            <p className="text-sm text-muted-foreground">Loading users...</p>
           ) : users.length === 0 ? (
-            <div className="text-center py-8">
-              <p className="text-sm text-muted-foreground">No users found.</p>
-              <Button variant="outline" className="mt-4" onClick={fetchUsers}>
-                Try Again
-              </Button>
-            </div>
+            <p className="text-sm text-muted-foreground">No users found.</p>
           ) : (
-            <div className="overflow-x-auto">
-              <Table>
-                <TableHeader>
-                  <TableRow>
-                    <TableHead>Name</TableHead>
-                    <TableHead>Email</TableHead>
-                    <TableHead>Region</TableHead>
-                    <TableHead>Registration Date</TableHead>
-                    <TableHead>Status</TableHead>
-                    <TableHead className="text-right">Actions</TableHead>
+            <Table>
+              <TableHeader>
+                <TableRow>
+                  <TableHead>Name</TableHead>
+                  <TableHead>Email</TableHead>
+                  <TableHead>Region</TableHead>
+                  <TableHead>Registration Date</TableHead>
+                  <TableHead>Status</TableHead>
+                  <TableHead className="text-right">Actions</TableHead>
+                </TableRow>
+              </TableHeader>
+              <TableBody>
+                {users.map((user) => (
+                  <TableRow key={user.id}>
+                    <TableCell>{user.email.split("@")[0]}</TableCell>
+                    <TableCell>{user.email}</TableCell>
+                    <TableCell>{user.region}</TableCell>
+                    <TableCell>{new Date(user.created_at).toLocaleString()}</TableCell>
+                    <TableCell>
+                      <Badge variant="outline" className="bg-green-100 text-green-700">
+                        {user.status || "Active"}
+                      </Badge>
+                    </TableCell>
+                    <TableCell className="text-right space-x-2">
+                      <Button variant="destructive" size="sm" onClick={() => handleDeactivateUser(user.id)}>
+                        Deactivate
+                      </Button>
+                      <Button variant="destructive" size="sm" onClick={() => handleDeleteUser(user.id)}>
+                        Delete
+                      </Button>
+                    </TableCell>
                   </TableRow>
-                </TableHeader>
-                <TableBody>
-                  {users.map((user) => (
-                    <TableRow key={user.id}>
-                      <TableCell className="font-medium">{user.email.split("@")[0]}</TableCell>
-                      <TableCell>{user.email}</TableCell>
-                      <TableCell>{user.region || "N/A"}</TableCell>
-                      <TableCell>{new Date(user.created_at).toLocaleDateString()}</TableCell>
-                      <TableCell>
-                        <Badge variant="outline" className="bg-green-100 text-green-700">
-                          {user.status || "Active"}
-                        </Badge>
-                      </TableCell>
-                      <TableCell className="text-right">
-                        <div className="flex justify-end gap-2">
-                          <Button 
-                            variant="destructive" 
-                            size="sm" 
-                            onClick={() => handleDeactivateUser(user.id)}
-                          >
-                            Deactivate
-                          </Button>
-                          <Button 
-                            variant="destructive" 
-                            size="sm" 
-                            onClick={() => handleDeleteUser(user.id)}
-                          >
-                            Delete
-                          </Button>
-                        </div>
-                      </TableCell>
-                    </TableRow>
-                  ))}
-                </TableBody>
-              </Table>
-            </div>
+                ))}
+              </TableBody>
+            </Table>
           )}
         </CardContent>
         {!loading && users.length > 0 && (
-          <CardFooter className="justify-between text-sm text-muted-foreground">
-            <span>Total users: {users.length}</span>
-            <span>Last updated: {new Date().toLocaleTimeString()}</span>
+          <CardFooter className="justify-end text-sm text-muted-foreground">
+            Total users: {users.length}
           </CardFooter>
         )}
-=======
-  useEffect(() => {
-    checkAdmin()
-  }, [])
-
-  const checkAdmin = async () => {
-    try {
-      setDebugInfo('Step 1: Getting current user...')
-      
-      const { data: { user }, error: userError } = await supabase.auth.getUser()
-      
-      if (userError) {
-        setDebugInfo(`Step 1 Error: ${userError.message}`)
-        return
-      }
-
-      if (!user) {
-        setDebugInfo('Step 1: No user logged in')
-        return
-      }
-
-      setDebugInfo(`Step 2: User found - ID: ${user.id}, Email: ${user.email || 'No email'}`)
-
-      // Check profile
-      const { data: profiles, error: profileError } = await supabase
-        .from('profiles')
-        .select('role, email')
-        .eq('user_id', user.id)  // Fixed: use user_id not id
-
-      if (profileError) {
-        setDebugInfo(`Step 3 Error: Profile fetch failed - ${profileError.message}`)
-        return
-      }
-
-      if (!profiles || profiles.length === 0) {
-        setDebugInfo('Step 3: No profile found in profiles table')
-        return
-      }
-
-      const profile = profiles[0]  // Get first (should be only) result
-      const adminStatus = profile.role === 'admin'
-      setIsAdmin(adminStatus)
-      setDebugInfo(`Step 3: Profile found - Role: ${profile.role}, Email: ${profile.email}, Is Admin: ${adminStatus}`)
-
-    } catch (error) {
-      setDebugInfo(`Unexpected error: ${error}`)
-    }
-  }
-
-  return (
-    <div className="p-6">
-      <h1 className="text-2xl font-bold mb-4">User Management Debug</h1>
-      
-      {/* Debug Info - Always visible */}
-      <Card className="mb-6 border-blue-200 bg-blue-50">
-        <CardContent className="pt-4">
-          <p className="text-blue-800 font-mono text-sm">{debugInfo}</p>
-        </CardContent>
->>>>>>> 3cc94071
       </Card>
 
       {isAdmin ? (
