--- conflicted
+++ resolved
@@ -3,30 +3,13 @@
 
 
 /**
-<<<<<<< HEAD
  * Base URL for API requests, determined by environment
  * @constant {string}
  */
 export const API_BASE_URL =
-  import.meta.env.VITE_API_URL || 
-  import.meta.env.VITE_BACKEND_URL || 
+  import.meta.env.VITE_API_URL ||
+  import.meta.env.VITE_BACKEND_URL ||
   'https://pam-backend.onrender.com';  // Always use production backend for main
-=======
- * Backend URL configuration - uses environment variables set by Netlify build context
- * Falls back to production URL if no environment variables are set
- * @constant {string}
- */
-export const API_BASE_URL = import.meta.env.VITE_BACKEND_URL || import.meta.env.VITE_API_URL || 'https://pam-backend.onrender.com';
-
-// Debug logging to track URL resolution
-console.log('🔧 API Configuration Debug:', {
-  VITE_BACKEND_URL: import.meta.env.VITE_BACKEND_URL,
-  VITE_API_URL: import.meta.env.VITE_API_URL,
-  VITE_ENVIRONMENT: import.meta.env.VITE_ENVIRONMENT,
-  resolved_API_BASE_URL: API_BASE_URL,
-  hostname: typeof window !== 'undefined' ? window.location.hostname : 'server-side'
-});
->>>>>>> 2e3a201d
 
 /**
  * WebSocket endpoint for PAM connections - uses environment variable or derives from API_BASE_URL
