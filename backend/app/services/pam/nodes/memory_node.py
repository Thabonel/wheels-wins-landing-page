# app/nodes/memory_node.py
"""
PAM Memory Node - Enhanced with RAG Integration (Phase 4)
Integrates with existing pam_memory table and vector-based semantic search
Provides conversation memory, context retention, and personal knowledge integration
"""

import uuid
import re
import json
from datetime import datetime
from typing import Dict, List, Any, Optional

# Defensive import for database connection
try:
    from app.core.database import get_supabase
    _database_import_error = None
except Exception as e:
    print(f"⚠️ Warning: Failed to import database connection: {e}")
    _database_import_error = e
    
    # Create a mock function to prevent immediate failure
    def get_supabase():
        raise RuntimeError(f"Database connection not available: {_database_import_error}")
        
    print("⚠️ Using mock database connection - PAM will use placeholder functionality")

class MemoryNode:
    """Manages conversation memory and context for PAM"""
    
    def __init__(self):
        self.supabase = get_supabase()
        
        # Profile extraction patterns
        self.vehicle_patterns = {
            'type': r'(?:drive|driving|have|own|use)\s+(?:a\s+)?(\w+(?:\s+\w+)?)\s*(?:caravan|motorhome|rv|camper|trailer|van)',
            'make_model': r'(?:it\'s\s+a\s+|drive\s+a\s+|have\s+a\s+)?(\w+\s+\w+(?:\s+\d{4})?)',
            'fuel_type': r'(?:runs\s+on\s+|uses\s+|fuel\s+type\s+is\s+)?(diesel|petrol|gas|lpg|electric)',
            'fuel_efficiency': r'(\d+(?:\.\d+)?)\s*(?:l|litres?|liters?)\s*(?:per\s+)?(?:100\s*)?(?:km|kilometers?)'
        }
        
        self.travel_patterns = {
            'style': r'(?:travel\s+|like\s+to\s+travel\s+|prefer\s+)?(budget|luxury|comfort|basic|simple|fancy|expensive|cheap)',
            'camp_types': r'(?:stay\s+at\s+|prefer\s+|like\s+)?(free\s+camps?|caravan\s+parks?|national\s+parks?|powered\s+sites?|unpowered\s+sites?)',
            'drive_limit': r'(?:drive\s+|travel\s+)?(?:up\s+to\s+|about\s+|around\s+)?(\d+)\s*(?:km|kilometers?|k)(?:\s+(?:per\s+)?day)?'
        }
        
        self.budget_patterns = {
            'daily_budget': r'(?:budget\s+is\s+|spend\s+|can\s+afford\s+)?(?:\$)?(\d+)\s*(?:per\s+day|daily|a\s+day)',
            'fuel_budget': r'(?:fuel\s+budget\s+|spend\s+on\s+fuel\s+)?(?:\$)?(\d+)\s*(?:per\s+week|weekly|week)',
            'total_budget': r'(?:total\s+budget\s+|overall\s+budget\s+)?(?:\$)?(\d+)\s*(?:per\s+week|weekly|week|month|monthly)'
        }
        
    async def store_interaction(
        self, 
        user_id: str, 
        user_message: str, 
        pam_response: str,
        session_id: str,
        intent: str = None,
        intent_confidence: float = None,
        context_used: Dict = None,
        node_used: str = None,
        response_time_ms: int = None
    ) -> str:
        """Store a complete interaction in pam_memory table"""
        try:
            # Create memory record using existing pam_memory table structure
            memory_data = {
                "user_id": user_id,
                "session_id": session_id,
                "message": user_message,  # User's message
                "original_message": user_message,
                "response": pam_response,  # PAM's response
                "content": f"User: {user_message}\nPAM: {pam_response}",  # Combined for N8N compatibility
                "intent": intent,
                "intent_confidence": str(intent_confidence) if intent_confidence else None,
                "timestamp": datetime.utcnow().isoformat(),
                "context": {
                    "node_used": node_used,
                    "context_used": context_used or {},
                    "response_time_ms": response_time_ms,
                    "memory_enabled": True
                },
                "validation_passed": True,
                "response_quality": "standard",
                "response_source": "fastapi_backend"
            }
            
            result = self.supabase.table("pam_memory").insert(memory_data).execute()
            
            if result.data:
                print(f"✅ Memory stored for user {user_id}, session {session_id}")
                return result.data[0]["id"]
            else:
                print(f"❌ Failed to store memory: {result}")
                return None
                
        except Exception as e:
            print(f"❌ Error storing memory: {str(e)}")
            return None

    async def get_conversation_context(
        self, 
        user_id: str, 
        session_id: str = None,
        limit: int = 10
    ) -> Dict[str, Any]:
        """Get recent conversation context for a user"""
        try:
            query = self.supabase.table("pam_memory").select("*").eq("user_id", user_id)
            
            if session_id:
                query = query.eq("session_id", session_id)
            
            # Get recent messages ordered by timestamp
            result = query.order("timestamp", desc=True).limit(limit).execute()
            
            if not result.data:
                return {"messages": [], "context": {}, "session_id": session_id}
            
            messages = []
            combined_context = {}
            last_intent = None
            
            # Process messages in chronological order (reverse the desc order)
            for record in reversed(result.data):
                # Add user message
                if record.get("message"):
                    messages.append({
                        "role": "user",
                        "content": record["message"],
                        "timestamp": record["timestamp"]
                    })
                
                # Add PAM response
                if record.get("response"):
                    messages.append({
                        "role": "assistant", 
                        "content": record["response"],
                        "timestamp": record["timestamp"],
                        "intent": record.get("intent"),
                        "node_used": record.get("context", {}).get("node_used")
                    })
                
                # Accumulate context
                if record.get("context"):
                    combined_context.update(record["context"])
                
                # Track last intent for context continuity
                if record.get("intent"):
                    last_intent = record["intent"]
            
            print(f"✅ Retrieved {len(messages)} messages for user {user_id}")
            
            return {
                "messages": messages,
                "context": combined_context,
                "last_intent": last_intent,
                "session_id": session_id or result.data[0].get("session_id"),
                "message_count": len(messages)
            }
            
        except Exception as e:
            print(f"❌ Error retrieving context: {str(e)}")
            return {"messages": [], "context": {}, "session_id": session_id}

    async def get_user_profile_context(self, user_id: str) -> Dict[str, Any]:
        """Get user profile data for context"""
        try:
            # Get from profiles table (your existing user profile structure)
            result = self.supabase.table("profiles").select("*").eq("user_id", user_id).execute()
            
            if not result.data:
                print(f"⚠️ No profile found for user {user_id}")
                return {}
            
            profile = result.data[0]
            
            # Extract relevant context data
            context = {
                "vehicle_info": {
                    "type": profile.get("vehicle_type"),
                    "make_model": profile.get("vehicle_make_model"),
                    "fuel_type": profile.get("fuel_type"),
                    "towing": profile.get("towing"),
                    "second_vehicle": profile.get("second_vehicle")
                },
                "travel_preferences": {
                    "style": profile.get("travel_style"),
                    "max_driving": profile.get("max_driving"),
                    "camp_types": profile.get("camp_types"),
                    "accessibility": profile.get("accessibility"),
                    "pets": profile.get("pets"),
                    "budget_range": profile.get("budget_range")
                },
                "location_data": {
                    "current_latitude": float(profile["current_latitude"]) if profile.get("current_latitude") else None,
                    "current_longitude": float(profile["current_longitude"]) if profile.get("current_longitude") else None,
                    "destination_latitude": float(profile["destination_latitude"]) if profile.get("destination_latitude") else None,
                    "destination_longitude": float(profile["destination_longitude"]) if profile.get("destination_longitude") else None,
                    "travel_radius_miles": profile.get("travel_radius_miles", 50)
                },
                "personal_info": {
                    "nickname": profile.get("nickname"),
                    "region": profile.get("region"),
                    "accessibility_needs": profile.get("accessibility_needs", [])
                }
            }
            
            print(f"✅ Retrieved profile context for user {user_id}")
            return context
            
        except Exception as e:
            print(f"❌ Error retrieving profile context: {str(e)}")
            return {}

    async def get_enhanced_context(
        self, 
        user_id: str, 
        current_message: str,
        session_id: str = None
    ) -> Dict[str, Any]:
        """Get comprehensive context including conversation history and user profile"""
        try:
            # Get conversation context
            conversation_context = await self.get_conversation_context(user_id, session_id)
            
            # Get user profile context  
            profile_context = await self.get_user_profile_context(user_id)
            
            # Analyze current message for context clues
            message_context = self._analyze_message_context(current_message, conversation_context)
            
            # Create comprehensive context
            enhanced_context = {
                "user_id": user_id,
                "session_id": conversation_context.get("session_id"),
                "current_message": current_message,
                "conversation_history": conversation_context["messages"],
                "last_intent": conversation_context.get("last_intent"),
                "message_count": conversation_context.get("message_count", 0),
                "user_profile": profile_context,
                "message_analysis": message_context,
                "context_timestamp": datetime.utcnow().isoformat()
            }
            
            print(f"✅ Created enhanced context for user {user_id} with {len(conversation_context['messages'])} messages")
            return enhanced_context
            
        except Exception as e:
            print(f"❌ Error creating enhanced context: {str(e)}")
            return {"user_id": user_id, "session_id": session_id, "current_message": current_message}

    def _analyze_message_context(self, message: str, conversation_context: Dict) -> Dict[str, Any]:
        """Analyze current message for context and intent hints"""
        message_lower = message.lower()
        
        # Detect location references
        location_indicators = ["from", "to", "near", "around", "in", "at"]
        has_location_reference = any(indicator in message_lower for indicator in location_indicators)
        
        # Detect continuation phrases
        continuation_phrases = ["then", "next", "after that", "also", "and", "but"]
        is_continuation = any(phrase in message_lower for phrase in continuation_phrases)
        
        # Detect question vs statement
        is_question = message.strip().endswith("?") or any(
            message_lower.startswith(q) for q in ["what", "how", "where", "when", "why", "can", "do", "is", "are", "will"]
        )
        
        # Check for reference to previous conversation
        last_messages = conversation_context.get("messages", [])[-3:]  # Last 3 messages
        has_context_reference = any(
            word in message_lower for word in ["that", "this", "it", "there", "here"]
        ) and len(last_messages) > 0
        
        return {
            "has_location_reference": has_location_reference,
            "is_continuation": is_continuation,
            "is_question": is_question,
            "has_context_reference": has_context_reference,
            "message_length": len(message),
            "likely_needs_context": has_context_reference or is_continuation
        }

    async def save_interaction(
        self,
        user_id: str,
        user_message: str,
        pam_response: str,
        session_id: str,
        intent: str = None,
        intent_confidence: float = None,
        context_used: Dict = None,
        node_used: str = None
    ) -> bool:
        """Store a conversation interaction in pam_conversation_memory table"""
        try:
            # Get the next message sequence number for this session
            sequence_result = self.supabase.table("pam_conversation_memory")\
                .select("message_sequence")\
                .eq("user_id", user_id)\
                .eq("session_id", session_id)\
                .order("message_sequence", desc=True)\
                .limit(1)\
                .execute()
            
            next_sequence = 1
            if sequence_result.data:
                next_sequence = sequence_result.data[0]["message_sequence"] + 1
            
            # Store interaction in pam_conversation_memory table
            # Generate UUID for conversation_id if table schema requires it
            import uuid
            conversation_id = session_id if session_id else str(uuid.uuid4())
            
            interaction_data = {
                "user_id": user_id,
                "session_id": session_id,
                "conversation_id": conversation_id,  # Add conversation_id for schema compatibility
                "message_sequence": next_sequence,
                "user_message": user_message,
                "pam_response": pam_response,
                "detected_intent": intent,
                "intent_confidence": intent_confidence,
                "context_used": context_used or {},
                "node_used": node_used,
                "message_timestamp": datetime.utcnow().isoformat()
            }
            
            result = self.supabase.table("pam_conversation_memory").insert(interaction_data).execute()
            
            if result.data:
                print(f"✅ Interaction saved to pam_conversation_memory for user {user_id}")
                return True
            else:
                print(f"❌ Failed to save interaction: {result}")
                return False
                
        except Exception as e:
            print(f"❌ Error saving interaction to pam_conversation_memory: {str(e)}")
            return False

    async def get_conversation_history(
        self,
        user_id: str,
        session_id: str = None,
        limit: int = 10
    ) -> List[Dict[str, Any]]:
        """Retrieve last N messages from pam_conversation_memory table"""
        try:
            query = self.supabase.table("pam_conversation_memory")\
                .select("*")\
                .eq("user_id", user_id)
            
            if session_id:
                query = query.eq("session_id", session_id)
            
            # Get recent messages ordered by message sequence
            result = query.order("message_sequence", desc=True).limit(limit).execute()
            
            if not result.data:
                print(f"ℹ️ No conversation history found for user {user_id}")
                return []
            
            # Convert to standard format and reverse to get chronological order
            messages = []
            for record in reversed(result.data):
                # Add user message
                messages.append({
                    "role": "user",
                    "content": record["user_message"],
                    "timestamp": record["message_timestamp"],
                    "sequence": record["message_sequence"]
                })
                
                # Add PAM response
                messages.append({
                    "role": "assistant",
                    "content": record["pam_response"],
                    "timestamp": record["message_timestamp"],
                    "sequence": record["message_sequence"],
                    "intent": record.get("detected_intent"),
                    "node_used": record.get("node_used")
                })
            
            print(f"✅ Retrieved {len(messages)} messages from conversation history for user {user_id}")
            return messages
            
        except Exception as e:
            print(f"❌ Error retrieving conversation history: {str(e)}")
            return []

    async def get_user_context(self, user_id: str) -> Dict[str, Any]:
        """Retrieve user preferences and context data"""
        try:
            # First, get user profile data
            profile_context = await self.get_user_profile_context(user_id)
            
            # Get recent conversation patterns for learned preferences
            recent_interactions = await self.get_conversation_history(user_id, limit=20)
            
            # Get any explicit user preferences from conversation memory
            preferences_query = self.supabase.table("pam_conversation_memory")\
                .select("user_preferences_learned")\
                .eq("user_id", user_id)\
                .not_.is_("user_preferences_learned", "null")\
                .order("message_timestamp", desc=True)\
                .limit(10)\
                .execute()
            
            # Combine learned preferences
            learned_preferences = {}
            if preferences_query.data:
                for record in preferences_query.data:
                    if record.get("user_preferences_learned"):
                        learned_preferences.update(record["user_preferences_learned"])
            
            # Build comprehensive user context
            user_context = {
                "user_id": user_id,
                "profile": profile_context,
                "learned_preferences": learned_preferences,
                "recent_interaction_count": len(recent_interactions),
                "last_activity": recent_interactions[0]["timestamp"] if recent_interactions else None,
                "context_retrieved_at": datetime.utcnow().isoformat()
            }
            
            print(f"✅ Retrieved user context for {user_id} with {len(learned_preferences)} learned preferences")
            return user_context
            
        except Exception as e:
            print(f"❌ Error retrieving user context: {str(e)}")
            return {
                "user_id": user_id,
                "profile": {},
                "learned_preferences": {},
                "error": str(e)
            }

    async def create_session_if_needed(self, user_id: str, session_id: str = None) -> str:
        """Create a new session ID if none provided or ensure session exists"""
        try:
            if not session_id:
                session_id = f"session_{uuid.uuid4().hex[:12]}"
                print(f"✅ Created new session {session_id} for user {user_id}")
            
            return session_id
            
        except Exception as e:
            print(f"❌ Error creating session: {str(e)}")
            return f"session_{uuid.uuid4().hex[:12]}"

    async def extract_profile_data(self, user_id: str, message: str, pam_response: str = None) -> Dict[str, Any]:
        """Extract profile information from user messages and update profile progressively"""
        try:
            message_lower = message.lower()
            extracted_data = {
                'vehicle_info': {},
                'travel_preferences': {},
                'budget_preferences': {},
                'interests': [],
                'has_updates': False
            }
            
            # Extract vehicle information
            vehicle_data = self._extract_vehicle_info(message_lower)
            if vehicle_data:
                extracted_data['vehicle_info'] = vehicle_data
                extracted_data['has_updates'] = True
                
            # Extract travel preferences
            travel_data = self._extract_travel_preferences(message_lower)
            if travel_data:
                extracted_data['travel_preferences'] = travel_data
                extracted_data['has_updates'] = True
                
            # Extract budget information
            budget_data = self._extract_budget_preferences(message_lower)
            if budget_data:
                extracted_data['budget_preferences'] = budget_data
                extracted_data['has_updates'] = True
                
            # Extract interests
            interests = self._extract_interests(message_lower)
            if interests:
                extracted_data['interests'] = interests
                extracted_data['has_updates'] = True
            
            # If we found profile data, save it
            if extracted_data['has_updates']:
                await self._update_user_profile(user_id, extracted_data)
                await self._save_learned_preferences(user_id, extracted_data, message)
                print(f"✅ Extracted and saved profile data for user {user_id}")
                
            return extracted_data
            
        except Exception as e:
            print(f"❌ Error extracting profile data: {str(e)}")
            return {'has_updates': False, 'error': str(e)}

    def _extract_vehicle_info(self, message: str) -> Dict[str, Any]:
        """Extract vehicle information from message"""
        vehicle_info = {}
        
        # Extract vehicle type
        for pattern_name, pattern in self.vehicle_patterns.items():
            match = re.search(pattern, message, re.IGNORECASE)
            if match:
                if pattern_name == 'type':
                    # Map common terms to standard types
                    vehicle_type = match.group(1).lower()
                    type_mapping = {
                        'caravan': 'caravan',
                        'motorhome': 'motorhome', 
                        'rv': 'motorhome',
                        'camper': 'camper_trailer',
                        'trailer': 'camper_trailer',
                        'van': 'motorhome'
                    }
                    vehicle_info['type'] = type_mapping.get(vehicle_type, vehicle_type)
                    
                elif pattern_name == 'make_model':
                    vehicle_info['make_model_year'] = match.group(1).title()
                    
                elif pattern_name == 'fuel_type':
                    fuel_type = match.group(1).lower()
                    vehicle_info['fuel_type'] = fuel_type
                    
                elif pattern_name == 'fuel_efficiency':
                    try:
                        efficiency = float(match.group(1))
                        vehicle_info['fuel_efficiency'] = efficiency
                    except ValueError:
                        pass
        
        return vehicle_info

    def _extract_travel_preferences(self, message: str) -> Dict[str, Any]:
        """Extract travel preferences from message"""
        travel_prefs = {}
        
        for pattern_name, pattern in self.travel_patterns.items():
            match = re.search(pattern, message, re.IGNORECASE)
            if match:
                if pattern_name == 'style':
                    style = match.group(1).lower()
                    # Map to standard styles
                    style_mapping = {
                        'budget': 'budget',
                        'cheap': 'budget',
                        'luxury': 'luxury',
                        'fancy': 'luxury',
                        'expensive': 'luxury',
                        'comfort': 'comfort',
                        'basic': 'budget',
                        'simple': 'budget'
                    }
                    travel_prefs['style'] = style_mapping.get(style, 'balanced')
                    
                elif pattern_name == 'camp_types':
                    camp_type = match.group(1).lower()
                    # Convert to array format
                    camp_mapping = {
                        'free camps': ['free_camps'],
                        'caravan parks': ['caravan_parks'],
                        'national parks': ['national_parks'],
                        'powered sites': ['powered_sites'],
                        'unpowered sites': ['unpowered_sites']
                    }
                    travel_prefs['camp_types'] = camp_mapping.get(camp_type, [camp_type.replace(' ', '_')])
                    
                elif pattern_name == 'drive_limit':
                    try:
                        distance = int(match.group(1))
                        travel_prefs['drive_limit'] = f"{distance}km"
                    except ValueError:
                        pass
        
        return travel_prefs

    def _extract_budget_preferences(self, message: str) -> Dict[str, Any]:
        """Extract budget preferences from message"""
        budget_prefs = {}
        
        for pattern_name, pattern in self.budget_patterns.items():
            match = re.search(pattern, message, re.IGNORECASE)
            if match:
                try:
                    amount = int(match.group(1))
                    if pattern_name == 'daily_budget':
                        budget_prefs['daily_budget'] = amount
                    elif pattern_name == 'fuel_budget':
                        budget_prefs['fuel_budget'] = amount
                    elif pattern_name == 'total_budget':
                        budget_prefs['total_budget'] = amount
                except ValueError:
                    pass
        
        return budget_prefs

    def _extract_interests(self, message: str) -> List[str]:
        """Extract interests from message"""
        interests = []
        
        # Common interest keywords
        interest_keywords = {
            'fishing': ['fish', 'fishing', 'angling'],
            'photography': ['photo', 'photography', 'pictures', 'camera'],
            'hiking': ['hike', 'hiking', 'walking', 'bushwalking'],
            'beach': ['beach', 'swimming', 'surfing', 'ocean'],
            'history': ['history', 'historical', 'heritage', 'museum'],
            'wildlife': ['wildlife', 'animals', 'birds', 'nature'],
            'adventure': ['adventure', 'thrill', 'exciting', '4wd', 'offroad'],
            'relaxation': ['relax', 'relaxing', 'peaceful', 'quiet'],
            'food_wine': ['food', 'wine', 'restaurant', 'dining', 'cuisine'],
            'cultural': ['culture', 'cultural', 'art', 'festival'],
            'national_parks': ['national park', 'parks', 'conservation'],
            'markets': ['market', 'markets', 'shopping', 'local goods']
        }
        
        for interest, keywords in interest_keywords.items():
            if any(keyword in message for keyword in keywords):
                interests.append(interest)
        
        return list(set(interests))  # Remove duplicates

    async def _update_user_profile(self, user_id: str, extracted_data: Dict[str, Any]) -> bool:
        """Update user profile with extracted data"""
        try:
            # Get existing profile
            existing_profile = self.supabase.table("profiles").select("*").eq("user_id", user_id).execute()
            
            updates = {}
            
            # Merge vehicle info
            if extracted_data.get('vehicle_info'):
                if existing_profile.data:
                    existing_vehicle = existing_profile.data[0].get('vehicle_info', {}) or {}
                    existing_vehicle.update(extracted_data['vehicle_info'])
                    updates['vehicle_info'] = existing_vehicle
                else:
                    updates['vehicle_info'] = extracted_data['vehicle_info']
            
            # Merge travel preferences
            if extracted_data.get('travel_preferences'):
                if existing_profile.data:
                    existing_travel = existing_profile.data[0].get('travel_preferences', {}) or {}
                    existing_travel.update(extracted_data['travel_preferences'])
                    updates['travel_preferences'] = existing_travel
                else:
                    updates['travel_preferences'] = extracted_data['travel_preferences']
            
            # Merge budget preferences
            if extracted_data.get('budget_preferences'):
                if existing_profile.data:
                    existing_budget = existing_profile.data[0].get('budget_preferences', {}) or {}
                    existing_budget.update(extracted_data['budget_preferences'])
                    updates['budget_preferences'] = existing_budget
                else:
                    updates['budget_preferences'] = extracted_data['budget_preferences']
            
            # Merge interests
            if extracted_data.get('interests'):
                if existing_profile.data:
                    existing_interests = existing_profile.data[0].get('interests', []) or []
                    new_interests = list(set(existing_interests + extracted_data['interests']))
                    updates['interests'] = new_interests
                else:
                    updates['interests'] = extracted_data['interests']
            
            # Update profile if we have changes
            if updates:
                if existing_profile.data:
                    # Update existing profile
                    result = self.supabase.table("profiles").update(updates).eq("user_id", user_id).execute()
                else:
                    # Create new profile
                    updates['user_id'] = user_id
                    result = self.supabase.table("profiles").insert(updates).execute()
                
                if result.data:
                    print(f"✅ Updated profile for user {user_id} with {len(updates)} fields")
                    return True
                    
            return False
            
        except Exception as e:
            print(f"❌ Error updating user profile: {str(e)}")
            return False

    async def _save_learned_preferences(self, user_id: str, extracted_data: Dict[str, Any], original_message: str) -> bool:
        """Save learned preferences to conversation memory for context"""
        try:
            # Find the most recent conversation record to update
            recent_record = self.supabase.table("pam_conversation_memory")\
                .select("*")\
                .eq("user_id", user_id)\
                .order("message_timestamp", desc=True)\
                .limit(1)\
                .execute()
            
            if recent_record.data:
                # Update the recent record with learned preferences
                learned_prefs = {
                    'profile_updates': extracted_data,
                    'learned_from_message': original_message,
                    'learned_at': datetime.utcnow().isoformat()
                }
                
                self.supabase.table("pam_conversation_memory")\
                    .update({'user_preferences_learned': learned_prefs})\
                    .eq("id", recent_record.data[0]["id"])\
                    .execute()
                
                print(f"✅ Saved learned preferences for user {user_id}")
                return True
                
        except Exception as e:
            print(f"❌ Error saving learned preferences: {str(e)}")
            
        return False

    # ========== PHASE 4 RAG ENHANCEMENTS ==========
    
    async def semantic_memory_search(
        self,
        user_id: str,
        query: str,
        limit: int = 3
    ) -> Dict[str, Any]:
        """
        Search user's personal knowledge using vector embeddings (Phase 4 Enhancement)
        Integrates with existing search-user-knowledge edge function
        """
        try:
            # Call the search-user-knowledge edge function
            result = await self.supabase.functions.invoke(
                "search-user-knowledge",
                invoke_options={
                    "body": {
                        "userId": user_id,
                        "query": query,
                        "limit": limit
                    }
                }
            )
            
            if result.data and result.data.get("results"):
                search_results = result.data["results"]
                
                # Get total document count for context
                doc_count = self.supabase.table("user_knowledge_documents")\
                    .select("id", count="exact")\
                    .eq("user_id", user_id)\
                    .eq("processing_status", "completed")\
                    .execute()
                
                total_docs = doc_count.count if doc_count else 0
                
                return {
                    "success": True,
                    "results": search_results,
                    "summary": f"Found {len(search_results)} relevant pieces from your personal knowledge.",
                    "total_documents": total_docs,
                    "search_query": query
                }
            else:
                return {
                    "success": True,
                    "results": [],
                    "summary": "No relevant personal knowledge found for this query.",
                    "total_documents": 0,
                    "search_query": query
                }
                
        except Exception as e:
            print(f"❌ Semantic search error: {str(e)}")
            return {
                "success": False,
                "error": f"Failed to search personal knowledge: {str(e)}",
                "results": [],
                "search_query": query
            }
    
    async def get_conversation_context_with_rag(
        self,
        user_id: str,
        current_message: str,
        session_id: str = None,
        region: str = None
    ) -> Dict[str, Any]:
        """
        Build comprehensive conversation context with personal knowledge (Phase 4 Enhancement)
        Integrates preferences with vector search results from user documents
        """
        try:
            # Get basic conversation context
            conversation_context = await self.get_enhanced_context(user_id, current_message, session_id)
            
            # Search personal knowledge for relevant context
            personal_knowledge = None
            if current_message and len(current_message) > 10:
                knowledge_search = await self.semantic_memory_search(user_id, current_message, limit=3)
                if knowledge_search.get("success") and knowledge_search.get("results"):
                    personal_knowledge = {
                        "relevant_chunks": knowledge_search["results"],
                        "knowledge_summary": knowledge_search["summary"],
                        "total_documents": knowledge_search["total_documents"]
                    }
            
            # Build enhanced context with RAG
            enhanced_context = {
                "user_id": user_id,
                "session_id": session_id or conversation_context.get("session_id"),
                "enhanced_context": {
                    "user_preferences": conversation_context.get("user_profile", {}),
                    "personal_knowledge": personal_knowledge,
                    "conversation_flow": {
                        "last_interactions": conversation_context.get("conversation_history", [])[-6:],
                        "interests": conversation_context.get("user_profile", {}).get("personal_info", {}).get("interests", []),
                        "region": region or conversation_context.get("user_profile", {}).get("personal_info", {}).get("region")
                    }
                },
                "success": True
            }
            
            print(f"✅ Built enhanced context with RAG for user {user_id}")
            return enhanced_context
            
        except Exception as e:
            print(f"❌ Conversation context error: {str(e)}")
            return {
                "success": False,
                "error": f"Failed to build conversation context: {str(e)}",
                "enhanced_context": None
            }
    
    async def store_conversation_memory_with_embeddings(
        self,
        user_id: str,
        message: str,
        response: str,
        session_id: str,
        intent: str = None,
        feedback: Dict = None
    ) -> bool:
        """
        Store conversation memory as knowledge chunk for future RAG retrieval (Phase 4 Enhancement)
        Creates embeddings for important conversations
        """
        try:
            # Check if conversation is worth storing
            if not self._should_store_as_knowledge(message, response, feedback):
                return False
            
            # Check/create PAM Conversations bucket
            bucket_result = self.supabase.table("user_knowledge_buckets")\
                .select("id")\
                .eq("user_id", user_id)\
                .eq("name", "PAM Conversations")\
                .eq("is_active", True)\
                .execute()
            
            if bucket_result.data:
                bucket_id = bucket_result.data[0]["id"]
            else:
                # Create bucket for PAM conversations
                new_bucket = self.supabase.table("user_knowledge_buckets")\
                    .insert({
                        "user_id": user_id,
                        "name": "PAM Conversations",
                        "description": "Memorable conversations with PAM assistant",
                        "color": "#8B5CF6",
                        "is_active": True
                    })\
                    .select("id")\
                    .execute()
                
                if not new_bucket.data:
                    return False
                bucket_id = new_bucket.data[0]["id"]
            
            # Create conversation document
            conversation_content = f"""Conversation on {datetime.utcnow().strftime('%Y-%m-%d')}

User: {message}

PAM: {response}"""
            
            # Store as document
            document_result = self.supabase.table("user_knowledge_documents")\
                .insert({
                    "bucket_id": bucket_id,
                    "user_id": user_id,
                    "filename": f"conversation_{datetime.utcnow().timestamp():.0f}.txt",
                    "file_path": f"conversations/{user_id}/{datetime.utcnow().timestamp():.0f}.txt",
                    "content_type": "text/plain",
                    "extracted_text": conversation_content,
                    "processing_status": "completed",
                    "metadata": {
                        "source": "pam_conversation",
                        "timestamp": datetime.utcnow().isoformat(),
                        "intent": intent,
                        "session_id": session_id
                    }
                })\
                .select("id")\
                .execute()
            
            if not document_result.data:
                return False
            
            document_id = document_result.data[0]["id"]
            
            # Create knowledge chunk
            chunk_result = self.supabase.table("user_knowledge_chunks")\
                .insert({
                    "document_id": document_id,
                    "user_id": user_id,
                    "chunk_index": 0,
                    "content": conversation_content,
                    "token_count": len(conversation_content) // 4,  # Rough estimate
                    "chunk_metadata": {
                        "source": "pam_conversation",
                        "conversation_date": datetime.utcnow().isoformat(),
                        "intent": intent,
                        "session_id": session_id
                    }
                })\
                .execute()
            
            # Trigger embedding generation
            try:
                await self.supabase.functions.invoke(
                    "generate-embeddings",
                    invoke_options={
                        "body": {"documentId": document_id}
                    }
                )
                print(f"✅ Stored conversation memory with embeddings for user {user_id}")
            except Exception as embed_error:
                print(f"⚠️ Failed to generate embedding for conversation: {embed_error}")
            
            return True
            
        except Exception as e:
            print(f"❌ Error storing conversation memory: {str(e)}")
            return False
    
    def _should_store_as_knowledge(self, message: str, response: str, feedback: Dict = None) -> bool:
        """
        Determine if a conversation should be stored as knowledge (Phase 4 Enhancement)
        """
        # Store substantive conversations
        message_len = len(message or "")
        response_len = len(response or "")
        
        # Skip very short exchanges
        if message_len < 20 or response_len < 30:
            return False
        
        # Store travel/RV related content
        travel_keywords = r"travel|trip|rv|campground|destination|route|budget|plan|visit|stay|camping|park"
        has_travel_content = bool(re.search(travel_keywords, message, re.IGNORECASE)) or \
                            bool(re.search(travel_keywords, response, re.IGNORECASE))
        
        # Store positive feedback interactions
        has_positive_feedback = feedback and feedback.get("rating", 0) > 3
        
        return has_travel_content or has_positive_feedback
    
    async def analyze_request_for_rag(self, message: str) -> Dict[str, bool]:
        """
        Analyze message to determine if RAG capabilities are needed (Phase 4 Enhancement)
        """
        message_lower = message.lower()
        
        return {
            "has_knowledge_query": bool(re.search(
                r"find|search|look\s+up|tell\s+me\s+about|document|file|remember\s+when|my\s+notes",
                message_lower
            )),
            "has_personal_reference": bool(re.search(
                r"my\s+(document|file|notes|information)|I\s+(wrote|saved|mentioned)|personal|private",
                message_lower
            )),
            "needs_conversation_context": len(message) > 10 and bool(re.search(
                r"travel|trip|rv|budget|plan|destination|campground|route",
                message_lower
            ))
        }
    
    # ========== END OF PHASE 4 ENHANCEMENTS ==========
    
    async def get_profile_completeness(self, user_id: str) -> Dict[str, Any]:
        """Analyze profile completeness and suggest missing information"""
        try:
            profile_result = self.supabase.table("profiles").select("*").eq("user_id", user_id).execute()
            
            if not profile_result.data:
                return {
                    'completeness_score': 0.0,
                    'missing_fields': ['vehicle_info', 'travel_preferences', 'budget_preferences'],
                    'suggestions': ['Tell me about your vehicle', 'What\'s your travel style?', 'What\'s your daily budget?']
                }
            
            profile = profile_result.data[0]
            total_fields = 8
            completed_fields = 0
            missing_fields = []
            suggestions = []
            
            # Check vehicle info
            vehicle_info = profile.get('vehicle_info', {}) or {}
            if vehicle_info.get('type'):
                completed_fields += 1
            else:
                missing_fields.append('vehicle_type')
                suggestions.append('What type of vehicle do you travel in?')
                
            if vehicle_info.get('fuel_type'):
                completed_fields += 1
            else:
                missing_fields.append('fuel_type')
                suggestions.append('What fuel type does your vehicle use?')
            
            # Check travel preferences
            travel_prefs = profile.get('travel_preferences', {}) or {}
            if travel_prefs.get('style'):
                completed_fields += 1
            else:
                missing_fields.append('travel_style')
                suggestions.append('Do you prefer budget or luxury travel?')
                
            if travel_prefs.get('camp_types'):
                completed_fields += 1
            else:
                missing_fields.append('camp_preferences')
                suggestions.append('Do you prefer free camps or caravan parks?')
            
            # Check budget preferences
            budget_prefs = profile.get('budget_preferences', {}) or {}
            if budget_prefs.get('daily_budget'):
                completed_fields += 1
            else:
                missing_fields.append('daily_budget')
                suggestions.append('What\'s your daily travel budget?')
            
            # Check basic info
            if profile.get('email'):
                completed_fields += 1
            if profile.get('region'):
                completed_fields += 1
            if profile.get('interests'):
                completed_fields += 1
            else:
                missing_fields.append('interests')
                suggestions.append('What activities do you enjoy while traveling?')
            
            completeness_score = completed_fields / total_fields
            
            return {
                'completeness_score': completeness_score,
                'missing_fields': missing_fields,
                'suggestions': suggestions[:3],  # Limit to top 3 suggestions
                'total_fields': total_fields,
                'completed_fields': completed_fields
            }
            
        except Exception as e:
            print(f"❌ Error analyzing profile completeness: {str(e)}")
            return {
                'completeness_score': 0.0,
                'missing_fields': [],
                'suggestions': [],
                'error': str(e)
<<<<<<< HEAD
            }
=======
            }

# Create global instance with defensive instantiation
try:
    memory_node = MemoryNode()
    print("✅ MemoryNode instantiated successfully")
except Exception as e:
    import traceback
    print(f"⚠️ Warning: Failed to instantiate MemoryNode: {e}")
    print(f"Traceback: {traceback.format_exc()}")
    
    # Create a placeholder to prevent import errors
    class PlaceholderMemoryNode:
        def __getattr__(self, name):
            def placeholder_method(*args, **kwargs):
                return {
                    "success": False, 
                    "error": f"MemoryNode initialization failed: {e}",
                    "data": []
                }
            return placeholder_method
    
    memory_node = PlaceholderMemoryNode()
    print("⚠️ Using PlaceholderMemoryNode - some PAM functionality may be limited")
>>>>>>> 0d433faa
<|MERGE_RESOLUTION|>--- conflicted
+++ resolved
@@ -1076,11 +1076,7 @@
                 'missing_fields': [],
                 'suggestions': [],
                 'error': str(e)
-<<<<<<< HEAD
-            }
-=======
-            }
-
+            }
 # Create global instance with defensive instantiation
 try:
     memory_node = MemoryNode()
@@ -1102,5 +1098,4 @@
             return placeholder_method
     
     memory_node = PlaceholderMemoryNode()
-    print("⚠️ Using PlaceholderMemoryNode - some PAM functionality may be limited")
->>>>>>> 0d433faa
+    print("⚠️ Using PlaceholderMemoryNode - some PAM functionality may be limited")