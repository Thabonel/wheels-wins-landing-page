--- conflicted
+++ resolved
@@ -2,10 +2,6 @@
 <sitemapindex xmlns="http://www.sitemaps.org/schemas/sitemap/0.9">
   <sitemap>
     <loc>https://wheelsandwins.com/sitemap.xml</loc>
-<<<<<<< HEAD
-    <lastmod>2025-09-07</lastmod>
-=======
     <lastmod>2025-09-08</lastmod>
->>>>>>> 0d433faa
   </sitemap>
 </sitemapindex>